/**
 * Licensed to the Apache Software Foundation (ASF) under one
 * or more contributor license agreements.  See the NOTICE file
 * distributed with this work for additional information
 * regarding copyright ownership.  The ASF licenses this file
 * to you under the Apache License, Version 2.0 (the
 * "License"); you may not use this file except in compliance
 * with the License.  You may obtain a copy of the License at
 *
 *     http://www.apache.org/licenses/LICENSE-2.0
 *
 * Unless required by applicable law or agreed to in writing, software
 * distributed under the License is distributed on an "AS IS" BASIS,
 * WITHOUT WARRANTIES OR CONDITIONS OF ANY KIND, either express or implied.
 * See the License for the specific language governing permissions and
 * limitations under the License.
 */

package org.apache.hadoop.hive.conf;

import java.io.ByteArrayOutputStream;
import java.io.File;
import java.io.IOException;
import java.io.InputStream;
import java.io.PrintStream;
import java.net.URL;
import java.util.ArrayList;
import java.util.HashMap;
import java.util.Iterator;
import java.util.List;
import java.util.Map;
import java.util.Map.Entry;
import java.util.Properties;
import java.util.concurrent.TimeUnit;
import java.util.regex.Matcher;
import java.util.regex.Pattern;

import javax.security.auth.login.LoginException;

import org.apache.commons.lang.StringUtils;
import org.apache.commons.logging.Log;
import org.apache.commons.logging.LogFactory;
import org.apache.hadoop.conf.Configuration;
import org.apache.hadoop.hive.common.classification.InterfaceAudience.LimitedPrivate;
import org.apache.hadoop.hive.conf.Validator.PatternSet;
import org.apache.hadoop.hive.conf.Validator.RangeValidator;
import org.apache.hadoop.hive.conf.Validator.RatioValidator;
import org.apache.hadoop.hive.conf.Validator.StringSet;
import org.apache.hadoop.hive.conf.Validator.TimeValidator;
import org.apache.hadoop.hive.shims.ShimLoader;
import org.apache.hadoop.hive.shims.Utils;
import org.apache.hadoop.mapred.JobConf;
import org.apache.hadoop.security.UserGroupInformation;
import org.apache.hadoop.util.Shell;
import org.apache.hive.common.HiveCompat;

import com.google.common.base.Joiner;

/**
 * Hive Configuration.
 */
public class HiveConf extends Configuration {
  protected String hiveJar;
  protected Properties origProp;
  protected String auxJars;
  private static final Log l4j = LogFactory.getLog(HiveConf.class);
  private static boolean loadMetastoreConfig = false;
  private static boolean loadHiveServer2Config = false;
  private static URL hiveDefaultURL = null;
  private static URL hiveSiteURL = null;
  private static URL hivemetastoreSiteUrl = null;
  private static URL hiveServer2SiteUrl = null;

  private static byte[] confVarByteArray = null;


  private static final Map<String, ConfVars> vars = new HashMap<String, ConfVars>();
  private static final Map<String, ConfVars> metaConfs = new HashMap<String, ConfVars>();
  private final List<String> restrictList = new ArrayList<String>();

  private Pattern modWhiteListPattern = null;
  private boolean isSparkConfigUpdated = false;

  public boolean getSparkConfigUpdated() {
    return isSparkConfigUpdated;
  }

  public void setSparkConfigUpdated(boolean isSparkConfigUpdated) {
    this.isSparkConfigUpdated = isSparkConfigUpdated;
  }

  static {
    ClassLoader classLoader = Thread.currentThread().getContextClassLoader();
    if (classLoader == null) {
      classLoader = HiveConf.class.getClassLoader();
    }

    hiveDefaultURL = classLoader.getResource("hive-default.xml");

    // Look for hive-site.xml on the CLASSPATH and log its location if found.
    hiveSiteURL = classLoader.getResource("hive-site.xml");
    hivemetastoreSiteUrl = classLoader.getResource("hivemetastore-site.xml");
    hiveServer2SiteUrl = classLoader.getResource("hiveserver2-site.xml");

    for (ConfVars confVar : ConfVars.values()) {
      vars.put(confVar.varname, confVar);
    }
  }

  /**
   * Metastore related options that the db is initialized against. When a conf
   * var in this is list is changed, the metastore instance for the CLI will
   * be recreated so that the change will take effect.
   */
  public static final HiveConf.ConfVars[] metaVars = {
      HiveConf.ConfVars.METASTOREWAREHOUSE,
      HiveConf.ConfVars.METASTOREURIS,
      HiveConf.ConfVars.METASTORETHRIFTCONNECTIONRETRIES,
      HiveConf.ConfVars.METASTORETHRIFTFAILURERETRIES,
      HiveConf.ConfVars.METASTORE_CLIENT_CONNECT_RETRY_DELAY,
      HiveConf.ConfVars.METASTORE_CLIENT_SOCKET_TIMEOUT,
      HiveConf.ConfVars.METASTOREPWD,
      HiveConf.ConfVars.METASTORECONNECTURLHOOK,
      HiveConf.ConfVars.METASTORECONNECTURLKEY,
      HiveConf.ConfVars.METASTORESERVERMINTHREADS,
      HiveConf.ConfVars.METASTORESERVERMAXTHREADS,
      HiveConf.ConfVars.METASTORE_TCP_KEEP_ALIVE,
      HiveConf.ConfVars.METASTORE_INT_ORIGINAL,
      HiveConf.ConfVars.METASTORE_INT_ARCHIVED,
      HiveConf.ConfVars.METASTORE_INT_EXTRACTED,
      HiveConf.ConfVars.METASTORE_KERBEROS_KEYTAB_FILE,
      HiveConf.ConfVars.METASTORE_KERBEROS_PRINCIPAL,
      HiveConf.ConfVars.METASTORE_USE_THRIFT_SASL,
      HiveConf.ConfVars.METASTORE_CACHE_PINOBJTYPES,
      HiveConf.ConfVars.METASTORE_CONNECTION_POOLING_TYPE,
      HiveConf.ConfVars.METASTORE_VALIDATE_TABLES,
      HiveConf.ConfVars.METASTORE_VALIDATE_COLUMNS,
      HiveConf.ConfVars.METASTORE_VALIDATE_CONSTRAINTS,
      HiveConf.ConfVars.METASTORE_STORE_MANAGER_TYPE,
      HiveConf.ConfVars.METASTORE_AUTO_CREATE_SCHEMA,
      HiveConf.ConfVars.METASTORE_AUTO_START_MECHANISM_MODE,
      HiveConf.ConfVars.METASTORE_TRANSACTION_ISOLATION,
      HiveConf.ConfVars.METASTORE_CACHE_LEVEL2,
      HiveConf.ConfVars.METASTORE_CACHE_LEVEL2_TYPE,
      HiveConf.ConfVars.METASTORE_IDENTIFIER_FACTORY,
      HiveConf.ConfVars.METASTORE_PLUGIN_REGISTRY_BUNDLE_CHECK,
      HiveConf.ConfVars.METASTORE_AUTHORIZATION_STORAGE_AUTH_CHECKS,
      HiveConf.ConfVars.METASTORE_BATCH_RETRIEVE_MAX,
      HiveConf.ConfVars.METASTORE_EVENT_LISTENERS,
      HiveConf.ConfVars.METASTORE_EVENT_CLEAN_FREQ,
      HiveConf.ConfVars.METASTORE_EVENT_EXPIRY_DURATION,
      HiveConf.ConfVars.METASTORE_RAW_STORE_IMPL,
      HiveConf.ConfVars.METASTORE_END_FUNCTION_LISTENERS,
      HiveConf.ConfVars.METASTORE_PART_INHERIT_TBL_PROPS,
      HiveConf.ConfVars.METASTORE_BATCH_RETRIEVE_TABLE_PARTITION_MAX,
      HiveConf.ConfVars.METASTORE_INIT_HOOKS,
      HiveConf.ConfVars.METASTORE_PRE_EVENT_LISTENERS,
      HiveConf.ConfVars.HMSHANDLERATTEMPTS,
      HiveConf.ConfVars.HMSHANDLERINTERVAL,
      HiveConf.ConfVars.HMSHANDLERFORCERELOADCONF,
      HiveConf.ConfVars.METASTORE_PARTITION_NAME_WHITELIST_PATTERN,
      HiveConf.ConfVars.METASTORE_DISALLOW_INCOMPATIBLE_COL_TYPE_CHANGES,
      HiveConf.ConfVars.USERS_IN_ADMIN_ROLE,
      HiveConf.ConfVars.HIVE_AUTHORIZATION_MANAGER,
      HiveConf.ConfVars.HIVE_TXN_MANAGER,
      HiveConf.ConfVars.HIVE_TXN_TIMEOUT,
      HiveConf.ConfVars.HIVE_TXN_MAX_OPEN_BATCH,
      };

  /**
   * User configurable Metastore vars
   */
  public static final HiveConf.ConfVars[] metaConfVars = {
      HiveConf.ConfVars.METASTORE_TRY_DIRECT_SQL,
      HiveConf.ConfVars.METASTORE_TRY_DIRECT_SQL_DDL
  };

  static {
    for (ConfVars confVar : metaConfVars) {
      metaConfs.put(confVar.varname, confVar);
    }
  }

  /**
   * dbVars are the parameters can be set per database. If these
   * parameters are set as a database property, when switching to that
   * database, the HiveConf variable will be changed. The change of these
   * parameters will effectively change the DFS and MapReduce clusters
   * for different databases.
   */
  public static final HiveConf.ConfVars[] dbVars = {
    HiveConf.ConfVars.HADOOPBIN,
    HiveConf.ConfVars.METASTOREWAREHOUSE,
    HiveConf.ConfVars.SCRATCHDIR
  };

  /**
   * ConfVars.
   *
   * These are the default configuration properties for Hive. Each HiveConf
   * object is initialized as follows:
   *
   * 1) Hadoop configuration properties are applied.
   * 2) ConfVar properties with non-null values are overlayed.
   * 3) hive-site.xml properties are overlayed.
   *
   * WARNING: think twice before adding any Hadoop configuration properties
   * with non-null values to this list as they will override any values defined
   * in the underlying Hadoop configuration.
   */
  public static enum ConfVars {
    // QL execution stuff
    SCRIPTWRAPPER("hive.exec.script.wrapper", null, ""),
    PLAN("hive.exec.plan", "", ""),
    PLAN_SERIALIZATION("hive.plan.serialization.format", "kryo",
        "Query plan format serialization between client and task nodes. \n" +
        "Two supported values are : kryo and javaXML. Kryo is default."),
    STAGINGDIR("hive.exec.stagingdir", ".hive-staging",
        "Directory name that will be created inside table locations in order to support HDFS encryption. " +
        "This is replaces ${hive.exec.scratchdir} for query results with the exception of read-only tables. " +
        "In all cases ${hive.exec.scratchdir} is still used for other temporary files, such as job plans."),
    SCRATCHDIR("hive.exec.scratchdir", "/tmp/hive",
        "HDFS root scratch dir for Hive jobs which gets created with write all (733) permission. " +
        "For each connecting user, an HDFS scratch dir: ${hive.exec.scratchdir}/<username> is created, " +
        "with ${hive.scratch.dir.permission}."),
    LOCALSCRATCHDIR("hive.exec.local.scratchdir",
        "${system:java.io.tmpdir}" + File.separator + "${system:user.name}",
        "Local scratch space for Hive jobs"),
    DOWNLOADED_RESOURCES_DIR("hive.downloaded.resources.dir",
        "${system:java.io.tmpdir}" + File.separator + "${hive.session.id}_resources",
        "Temporary local directory for added resources in the remote file system."),
    SCRATCHDIRPERMISSION("hive.scratch.dir.permission", "700",
        "The permission for the user specific scratch directories that get created."),
    SUBMITVIACHILD("hive.exec.submitviachild", false, ""),
    SUBMITLOCALTASKVIACHILD("hive.exec.submit.local.task.via.child", true,
        "Determines whether local tasks (typically mapjoin hashtable generation phase) runs in \n" +
        "separate JVM (true recommended) or not. \n" +
        "Avoids the overhead of spawning new JVM, but can lead to out-of-memory issues."),
    SCRIPTERRORLIMIT("hive.exec.script.maxerrsize", 100000,
        "Maximum number of bytes a script is allowed to emit to standard error (per map-reduce task). \n" +
        "This prevents runaway scripts from filling logs partitions to capacity"),
    ALLOWPARTIALCONSUMP("hive.exec.script.allow.partial.consumption", false,
        "When enabled, this option allows a user script to exit successfully without consuming \n" +
        "all the data from the standard input."),
    STREAMREPORTERPERFIX("stream.stderr.reporter.prefix", "reporter:",
        "Streaming jobs that log to standard error with this prefix can log counter or status information."),
    STREAMREPORTERENABLED("stream.stderr.reporter.enabled", true,
        "Enable consumption of status and counter messages for streaming jobs."),
    COMPRESSRESULT("hive.exec.compress.output", false,
        "This controls whether the final outputs of a query (to a local/HDFS file or a Hive table) is compressed. \n" +
        "The compression codec and other options are determined from Hadoop config variables mapred.output.compress*"),
    COMPRESSINTERMEDIATE("hive.exec.compress.intermediate", false,
        "This controls whether intermediate files produced by Hive between multiple map-reduce jobs are compressed. \n" +
        "The compression codec and other options are determined from Hadoop config variables mapred.output.compress*"),
    COMPRESSINTERMEDIATECODEC("hive.intermediate.compression.codec", "", ""),
    COMPRESSINTERMEDIATETYPE("hive.intermediate.compression.type", "", ""),
    BYTESPERREDUCER("hive.exec.reducers.bytes.per.reducer", (long) (256 * 1000 * 1000),
        "size per reducer.The default is 256Mb, i.e if the input size is 1G, it will use 4 reducers."),
    MAXREDUCERS("hive.exec.reducers.max", 1009,
        "max number of reducers will be used. If the one specified in the configuration parameter mapred.reduce.tasks is\n" +
        "negative, Hive will use this one as the max number of reducers when automatically determine number of reducers."),
    PREEXECHOOKS("hive.exec.pre.hooks", "",
        "Comma-separated list of pre-execution hooks to be invoked for each statement. \n" +
        "A pre-execution hook is specified as the name of a Java class which implements the \n" +
        "org.apache.hadoop.hive.ql.hooks.ExecuteWithHookContext interface."),
    POSTEXECHOOKS("hive.exec.post.hooks", "",
        "Comma-separated list of post-execution hooks to be invoked for each statement. \n" +
        "A post-execution hook is specified as the name of a Java class which implements the \n" +
        "org.apache.hadoop.hive.ql.hooks.ExecuteWithHookContext interface."),
    ONFAILUREHOOKS("hive.exec.failure.hooks", "",
        "Comma-separated list of on-failure hooks to be invoked for each statement. \n" +
        "An on-failure hook is specified as the name of Java class which implements the \n" +
        "org.apache.hadoop.hive.ql.hooks.ExecuteWithHookContext interface."),
    QUERYREDACTORHOOKS("hive.exec.query.redactor.hooks", "",
        "Comma-separated list of hooks to be invoked for each query which can \n" +
        "tranform the query before it's placed in the job.xml file. Must be a Java class which \n" +
        "extends from the org.apache.hadoop.hive.ql.hooks.Redactor abstract class."),
    CLIENTSTATSPUBLISHERS("hive.client.stats.publishers", "",
        "Comma-separated list of statistics publishers to be invoked on counters on each job. \n" +
        "A client stats publisher is specified as the name of a Java class which implements the \n" +
        "org.apache.hadoop.hive.ql.stats.ClientStatsPublisher interface."),
    EXECPARALLEL("hive.exec.parallel", false, "Whether to execute jobs in parallel"),
    EXECPARALLETHREADNUMBER("hive.exec.parallel.thread.number", 8,
        "How many jobs at most can be executed in parallel"),
    HIVESPECULATIVEEXECREDUCERS("hive.mapred.reduce.tasks.speculative.execution", true,
        "Whether speculative execution for reducers should be turned on. "),
    HIVECOUNTERSPULLINTERVAL("hive.exec.counters.pull.interval", 1000L,
        "The interval with which to poll the JobTracker for the counters the running job. \n" +
        "The smaller it is the more load there will be on the jobtracker, the higher it is the less granular the caught will be."),
    DYNAMICPARTITIONING("hive.exec.dynamic.partition", true,
        "Whether or not to allow dynamic partitions in DML/DDL."),
    DYNAMICPARTITIONINGMODE("hive.exec.dynamic.partition.mode", "strict",
        "In strict mode, the user must specify at least one static partition\n" +
        "in case the user accidentally overwrites all partitions.\n" +
        "In nonstrict mode all partitions are allowed to be dynamic."),
    DYNAMICPARTITIONMAXPARTS("hive.exec.max.dynamic.partitions", 1000,
        "Maximum number of dynamic partitions allowed to be created in total."),
    DYNAMICPARTITIONMAXPARTSPERNODE("hive.exec.max.dynamic.partitions.pernode", 100,
        "Maximum number of dynamic partitions allowed to be created in each mapper/reducer node."),
    MAXCREATEDFILES("hive.exec.max.created.files", 100000L,
        "Maximum number of HDFS files created by all mappers/reducers in a MapReduce job."),
    DEFAULTPARTITIONNAME("hive.exec.default.partition.name", "__HIVE_DEFAULT_PARTITION__",
        "The default partition name in case the dynamic partition column value is null/empty string or any other values that cannot be escaped. \n" +
        "This value must not contain any special character used in HDFS URI (e.g., ':', '%', '/' etc). \n" +
        "The user has to be aware that the dynamic partition value should not contain this value to avoid confusions."),
    DEFAULT_ZOOKEEPER_PARTITION_NAME("hive.lockmgr.zookeeper.default.partition.name", "__HIVE_DEFAULT_ZOOKEEPER_PARTITION__", ""),

    // Whether to show a link to the most failed task + debugging tips
    SHOW_JOB_FAIL_DEBUG_INFO("hive.exec.show.job.failure.debug.info", true,
        "If a job fails, whether to provide a link in the CLI to the task with the\n" +
        "most failures, along with debugging hints if applicable."),
    JOB_DEBUG_CAPTURE_STACKTRACES("hive.exec.job.debug.capture.stacktraces", true,
        "Whether or not stack traces parsed from the task logs of a sampled failed task \n" +
        "for each failed job should be stored in the SessionState"),
    JOB_DEBUG_TIMEOUT("hive.exec.job.debug.timeout", 30000, ""),
    TASKLOG_DEBUG_TIMEOUT("hive.exec.tasklog.debug.timeout", 20000, ""),
    OUTPUT_FILE_EXTENSION("hive.output.file.extension", null,
        "String used as a file extension for output files. \n" +
        "If not set, defaults to the codec extension for text files (e.g. \".gz\"), or no extension otherwise."),

    HIVE_IN_TEST("hive.in.test", false, "internal usage only, true in test mode", true),

    HIVE_IN_TEZ_TEST("hive.in.tez.test", false, "internal use only, true when in testing tez",
        true),

    LOCALMODEAUTO("hive.exec.mode.local.auto", false,
        "Let Hive determine whether to run in local mode automatically"),
    LOCALMODEMAXBYTES("hive.exec.mode.local.auto.inputbytes.max", 134217728L,
        "When hive.exec.mode.local.auto is true, input bytes should less than this for local mode."),
    LOCALMODEMAXINPUTFILES("hive.exec.mode.local.auto.input.files.max", 4,
        "When hive.exec.mode.local.auto is true, the number of tasks should less than this for local mode."),

    DROPIGNORESNONEXISTENT("hive.exec.drop.ignorenonexistent", true,
        "Do not report an error if DROP TABLE/VIEW/Index specifies a non-existent table/view/index"),

    HIVEIGNOREMAPJOINHINT("hive.ignore.mapjoin.hint", true, "Ignore the mapjoin hint"),

    HIVE_FILE_MAX_FOOTER("hive.file.max.footer", 100,
        "maximum number of lines for footer user can define for a table file"),

    HIVE_RESULTSET_USE_UNIQUE_COLUMN_NAMES("hive.resultset.use.unique.column.names", true,
        "Make column names unique in the result set by qualifying column names with table alias if needed.\n" +
        "Table alias will be added to column names for queries of type \"select *\" or \n" +
        "if query explicitly uses table alias \"select r1.x..\"."),

    // Hadoop Configuration Properties
    // Properties with null values are ignored and exist only for the purpose of giving us
    // a symbolic name to reference in the Hive source code. Properties with non-null
    // values will override any values set in the underlying Hadoop configuration.
    HADOOPBIN("hadoop.bin.path", findHadoopBinary(), "", true),
    HIVE_FS_HAR_IMPL("fs.har.impl", "org.apache.hadoop.hive.shims.HiveHarFileSystem",
        "The implementation for accessing Hadoop Archives. Note that this won't be applicable to Hadoop versions less than 0.20"),
    HADOOPFS(ShimLoader.getHadoopShims().getHadoopConfNames().get("HADOOPFS"), null, "", true),
    HADOOPMAPFILENAME(ShimLoader.getHadoopShims().getHadoopConfNames().get("HADOOPMAPFILENAME"), null, "", true),
    HADOOPMAPREDINPUTDIR(ShimLoader.getHadoopShims().getHadoopConfNames().get("HADOOPMAPREDINPUTDIR"), null, "", true),
    HADOOPMAPREDINPUTDIRRECURSIVE(ShimLoader.getHadoopShims().getHadoopConfNames().get("HADOOPMAPREDINPUTDIRRECURSIVE"), false, "", true),
    MAPREDMAXSPLITSIZE(ShimLoader.getHadoopShims().getHadoopConfNames().get("MAPREDMAXSPLITSIZE"), 256000000L, "", true),
    MAPREDMINSPLITSIZE(ShimLoader.getHadoopShims().getHadoopConfNames().get("MAPREDMINSPLITSIZE"), 1L, "", true),
    MAPREDMINSPLITSIZEPERNODE(ShimLoader.getHadoopShims().getHadoopConfNames().get("MAPREDMINSPLITSIZEPERNODE"), 1L, "", true),
    MAPREDMINSPLITSIZEPERRACK(ShimLoader.getHadoopShims().getHadoopConfNames().get("MAPREDMINSPLITSIZEPERRACK"), 1L, "", true),
    // The number of reduce tasks per job. Hadoop sets this value to 1 by default
    // By setting this property to -1, Hive will automatically determine the correct
    // number of reducers.
    HADOOPNUMREDUCERS(ShimLoader.getHadoopShims().getHadoopConfNames().get("HADOOPNUMREDUCERS"), -1, "", true),
    HADOOPJOBNAME(ShimLoader.getHadoopShims().getHadoopConfNames().get("HADOOPJOBNAME"), null, "", true),
    HADOOPSPECULATIVEEXECREDUCERS(ShimLoader.getHadoopShims().getHadoopConfNames().get("HADOOPSPECULATIVEEXECREDUCERS"), true, "", true),
    MAPREDSETUPCLEANUPNEEDED(ShimLoader.getHadoopShims().getHadoopConfNames().get("MAPREDSETUPCLEANUPNEEDED"), false, "", true),
    MAPREDTASKCLEANUPNEEDED(ShimLoader.getHadoopShims().getHadoopConfNames().get("MAPREDTASKCLEANUPNEEDED"), false, "", true),

    // Metastore stuff. Be sure to update HiveConf.metaVars when you add something here!
    METASTOREWAREHOUSE("hive.metastore.warehouse.dir", "/user/hive/warehouse",
        "location of default database for the warehouse"),
    METASTOREURIS("hive.metastore.uris", "",
        "Thrift URI for the remote metastore. Used by metastore client to connect to remote metastore."),

    METASTORETHRIFTCONNECTIONRETRIES("hive.metastore.connect.retries", 3,
        "Number of retries while opening a connection to metastore"),
    METASTORETHRIFTFAILURERETRIES("hive.metastore.failure.retries", 1,
        "Number of retries upon failure of Thrift metastore calls"),

    METASTORE_CLIENT_CONNECT_RETRY_DELAY("hive.metastore.client.connect.retry.delay", "1s",
        new TimeValidator(TimeUnit.SECONDS),
        "Number of seconds for the client to wait between consecutive connection attempts"),
    METASTORE_CLIENT_SOCKET_TIMEOUT("hive.metastore.client.socket.timeout", "600s",
        new TimeValidator(TimeUnit.SECONDS),
        "MetaStore Client socket timeout in seconds"),
    METASTOREPWD("javax.jdo.option.ConnectionPassword", "mine",
        "password to use against metastore database"),
    METASTORECONNECTURLHOOK("hive.metastore.ds.connection.url.hook", "",
        "Name of the hook to use for retrieving the JDO connection URL. If empty, the value in javax.jdo.option.ConnectionURL is used"),
    METASTOREMULTITHREADED("javax.jdo.option.Multithreaded", true,
        "Set this to true if multiple threads access metastore through JDO concurrently."),
    METASTORECONNECTURLKEY("javax.jdo.option.ConnectionURL",
        "jdbc:derby:;databaseName=metastore_db;create=true",
        "JDBC connect string for a JDBC metastore"),
    HMSHANDLERATTEMPTS("hive.hmshandler.retry.attempts", 10,
        "The number of times to retry a HMSHandler call if there were a connection error."),
    HMSHANDLERINTERVAL("hive.hmshandler.retry.interval", "2000ms",
        new TimeValidator(TimeUnit.MILLISECONDS), "The time between HMSHandler retry attempts on failure."),
    HMSHANDLERFORCERELOADCONF("hive.hmshandler.force.reload.conf", false,
        "Whether to force reloading of the HMSHandler configuration (including\n" +
        "the connection URL, before the next metastore query that accesses the\n" +
        "datastore. Once reloaded, this value is reset to false. Used for\n" +
        "testing only."),
    METASTORESERVERMAXMESSAGESIZE("hive.metastore.server.max.message.size", 100*1024*1024,
        "Maximum message size in bytes a HMS will accept."),
    METASTORESERVERMINTHREADS("hive.metastore.server.min.threads", 200,
        "Minimum number of worker threads in the Thrift server's pool."),
    METASTORESERVERMAXTHREADS("hive.metastore.server.max.threads", 1000,
        "Maximum number of worker threads in the Thrift server's pool."),
    METASTORE_TCP_KEEP_ALIVE("hive.metastore.server.tcp.keepalive", true,
        "Whether to enable TCP keepalive for the metastore server. Keepalive will prevent accumulation of half-open connections."),

    METASTORE_INT_ORIGINAL("hive.metastore.archive.intermediate.original",
        "_INTERMEDIATE_ORIGINAL",
        "Intermediate dir suffixes used for archiving. Not important what they\n" +
        "are, as long as collisions are avoided"),
    METASTORE_INT_ARCHIVED("hive.metastore.archive.intermediate.archived",
        "_INTERMEDIATE_ARCHIVED", ""),
    METASTORE_INT_EXTRACTED("hive.metastore.archive.intermediate.extracted",
        "_INTERMEDIATE_EXTRACTED", ""),
    METASTORE_KERBEROS_KEYTAB_FILE("hive.metastore.kerberos.keytab.file", "",
        "The path to the Kerberos Keytab file containing the metastore Thrift server's service principal."),
    METASTORE_KERBEROS_PRINCIPAL("hive.metastore.kerberos.principal",
        "hive-metastore/_HOST@EXAMPLE.COM",
        "The service principal for the metastore Thrift server. \n" +
        "The special string _HOST will be replaced automatically with the correct host name."),
    METASTORE_USE_THRIFT_SASL("hive.metastore.sasl.enabled", false,
        "If true, the metastore Thrift interface will be secured with SASL. Clients must authenticate with Kerberos."),
    METASTORE_USE_THRIFT_FRAMED_TRANSPORT("hive.metastore.thrift.framed.transport.enabled", false,
        "If true, the metastore Thrift interface will use TFramedTransport. When false (default) a standard TTransport is used."),
    METASTORE_USE_THRIFT_COMPACT_PROTOCOL("hive.metastore.thrift.compact.protocol.enabled", false,
        "If true, the metastore Thrift interface will use TCompactProtocol. When false (default) TBinaryProtocol will be used.\n" +
        "Setting it to true will break compatibility with older clients running TBinaryProtocol."),
    METASTORE_CLUSTER_DELEGATION_TOKEN_STORE_CLS("hive.cluster.delegation.token.store.class",
        "org.apache.hadoop.hive.thrift.MemoryTokenStore",
        "The delegation token store implementation. Set to org.apache.hadoop.hive.thrift.ZooKeeperTokenStore for load-balanced cluster."),
    METASTORE_CLUSTER_DELEGATION_TOKEN_STORE_ZK_CONNECTSTR(
        "hive.cluster.delegation.token.store.zookeeper.connectString", "",
        "The ZooKeeper token store connect string. You can re-use the configuration value\n" +
        "set in hive.zookeeper.quorum, by leaving this parameter unset."),
    METASTORE_CLUSTER_DELEGATION_TOKEN_STORE_ZK_ZNODE(
        "hive.cluster.delegation.token.store.zookeeper.znode", "/hivedelegation",
        "The root path for token store data. Note that this is used by both HiveServer2 and\n" +
        "MetaStore to store delegation Token. One directory gets created for each of them.\n" +
        "The final directory names would have the servername appended to it (HIVESERVER2,\n" +
        "METASTORE)."),
    METASTORE_CLUSTER_DELEGATION_TOKEN_STORE_ZK_ACL(
        "hive.cluster.delegation.token.store.zookeeper.acl", "",
        "ACL for token store entries. Comma separated list of ACL entries. For example:\n" +
        "sasl:hive/host1@MY.DOMAIN:cdrwa,sasl:hive/host2@MY.DOMAIN:cdrwa\n" +
        "Defaults to all permissions for the hiveserver2/metastore process user."),
    METASTORE_CACHE_PINOBJTYPES("hive.metastore.cache.pinobjtypes", "Table,StorageDescriptor,SerDeInfo,Partition,Database,Type,FieldSchema,Order",
        "List of comma separated metastore object types that should be pinned in the cache"),
    METASTORE_CONNECTION_POOLING_TYPE("datanucleus.connectionPoolingType", "BONECP",
        "Specify connection pool library for datanucleus"),
    METASTORE_VALIDATE_TABLES("datanucleus.validateTables", false,
        "validates existing schema against code. turn this on if you want to verify existing schema"),
    METASTORE_VALIDATE_COLUMNS("datanucleus.validateColumns", false,
        "validates existing schema against code. turn this on if you want to verify existing schema"),
    METASTORE_VALIDATE_CONSTRAINTS("datanucleus.validateConstraints", false,
        "validates existing schema against code. turn this on if you want to verify existing schema"),
    METASTORE_STORE_MANAGER_TYPE("datanucleus.storeManagerType", "rdbms", "metadata store type"),
    METASTORE_AUTO_CREATE_SCHEMA("datanucleus.autoCreateSchema", true,
        "creates necessary schema on a startup if one doesn't exist. set this to false, after creating it once"),
    METASTORE_FIXED_DATASTORE("datanucleus.fixedDatastore", false, ""),
    METASTORE_SCHEMA_VERIFICATION("hive.metastore.schema.verification", false,
        "Enforce metastore schema version consistency.\n" +
        "True: Verify that version information stored in metastore matches with one from Hive jars.  Also disable automatic\n" +
        "      schema migration attempt. Users are required to manually migrate schema after Hive upgrade which ensures\n" +
        "      proper metastore schema migration. (Default)\n" +
        "False: Warn if the version information stored in metastore doesn't match with one from in Hive jars."),
    METASTORE_AUTO_START_MECHANISM_MODE("datanucleus.autoStartMechanismMode", "checked",
        "throw exception if metadata tables are incorrect"),
    METASTORE_TRANSACTION_ISOLATION("datanucleus.transactionIsolation", "read-committed",
        "Default transaction isolation level for identity generation."),
    METASTORE_CACHE_LEVEL2("datanucleus.cache.level2", false,
        "Use a level 2 cache. Turn this off if metadata is changed independently of Hive metastore server"),
    METASTORE_CACHE_LEVEL2_TYPE("datanucleus.cache.level2.type", "none", ""),
    METASTORE_IDENTIFIER_FACTORY("datanucleus.identifierFactory", "datanucleus1",
        "Name of the identifier factory to use when generating table/column names etc. \n" +
        "'datanucleus1' is used for backward compatibility with DataNucleus v1"),
    METASTORE_USE_LEGACY_VALUE_STRATEGY("datanucleus.rdbms.useLegacyNativeValueStrategy", true, ""),
    METASTORE_PLUGIN_REGISTRY_BUNDLE_CHECK("datanucleus.plugin.pluginRegistryBundleCheck", "LOG",
        "Defines what happens when plugin bundles are found and are duplicated [EXCEPTION|LOG|NONE]"),
    METASTORE_BATCH_RETRIEVE_MAX("hive.metastore.batch.retrieve.max", 300,
        "Maximum number of objects (tables/partitions) can be retrieved from metastore in one batch. \n" +
        "The higher the number, the less the number of round trips is needed to the Hive metastore server, \n" +
        "but it may also cause higher memory requirement at the client side."),
    METASTORE_BATCH_RETRIEVE_TABLE_PARTITION_MAX(
        "hive.metastore.batch.retrieve.table.partition.max", 1000,
        "Maximum number of table partitions that metastore internally retrieves in one batch."),

    METASTORE_INIT_HOOKS("hive.metastore.init.hooks", "",
        "A comma separated list of hooks to be invoked at the beginning of HMSHandler initialization. \n" +
        "An init hook is specified as the name of Java class which extends org.apache.hadoop.hive.metastore.MetaStoreInitListener."),
    METASTORE_PRE_EVENT_LISTENERS("hive.metastore.pre.event.listeners", "",
        "List of comma separated listeners for metastore events."),
    METASTORE_EVENT_LISTENERS("hive.metastore.event.listeners", "", ""),
    METASTORE_EVENT_DB_LISTENER_TTL("hive.metastore.event.db.listener.timetolive", "86400s",
        new TimeValidator(TimeUnit.SECONDS),
        "time after which events will be removed from the database listener queue"),
    METASTORE_AUTHORIZATION_STORAGE_AUTH_CHECKS("hive.metastore.authorization.storage.checks", false,
        "Should the metastore do authorization checks against the underlying storage (usually hdfs) \n" +
        "for operations like drop-partition (disallow the drop-partition if the user in\n" +
        "question doesn't have permissions to delete the corresponding directory\n" +
        "on the storage)."),
    METASTORE_EVENT_CLEAN_FREQ("hive.metastore.event.clean.freq", "0s",
        new TimeValidator(TimeUnit.SECONDS),
        "Frequency at which timer task runs to purge expired events in metastore."),
    METASTORE_EVENT_EXPIRY_DURATION("hive.metastore.event.expiry.duration", "0s",
        new TimeValidator(TimeUnit.SECONDS),
        "Duration after which events expire from events table"),
    METASTORE_EXECUTE_SET_UGI("hive.metastore.execute.setugi", true,
        "In unsecure mode, setting this property to true will cause the metastore to execute DFS operations using \n" +
        "the client's reported user and group permissions. Note that this property must be set on \n" +
        "both the client and server sides. Further note that its best effort. \n" +
        "If client sets its to true and server sets it to false, client setting will be ignored."),
    METASTORE_PARTITION_NAME_WHITELIST_PATTERN("hive.metastore.partition.name.whitelist.pattern", "",
        "Partition names will be checked against this regex pattern and rejected if not matched."),

    METASTORE_INTEGER_JDO_PUSHDOWN("hive.metastore.integral.jdo.pushdown", false,
        "Allow JDO query pushdown for integral partition columns in metastore. Off by default. This\n" +
        "improves metastore perf for integral columns, especially if there's a large number of partitions.\n" +
        "However, it doesn't work correctly with integral values that are not normalized (e.g. have\n" +
        "leading zeroes, like 0012). If metastore direct SQL is enabled and works, this optimization\n" +
        "is also irrelevant."),
    METASTORE_TRY_DIRECT_SQL("hive.metastore.try.direct.sql", true,
        "Whether the Hive metastore should try to use direct SQL queries instead of the\n" +
        "DataNucleus for certain read paths. This can improve metastore performance when\n" +
        "fetching many partitions or column statistics by orders of magnitude; however, it\n" +
        "is not guaranteed to work on all RDBMS-es and all versions. In case of SQL failures,\n" +
        "the metastore will fall back to the DataNucleus, so it's safe even if SQL doesn't\n" +
        "work for all queries on your datastore. If all SQL queries fail (for example, your\n" +
        "metastore is backed by MongoDB), you might want to disable this to save the\n" +
        "try-and-fall-back cost."),
    METASTORE_DIRECT_SQL_PARTITION_BATCH_SIZE("hive.metastore.direct.sql.batch.size", 0,
        "Batch size for partition and other object retrieval from the underlying DB in direct\n" +
        "SQL. For some DBs like Oracle and MSSQL, there are hardcoded or perf-based limitations\n" +
        "that necessitate this. For DBs that can handle the queries, this isn't necessary and\n" +
        "may impede performance. -1 means no batching, 0 means automatic batching."),
    METASTORE_TRY_DIRECT_SQL_DDL("hive.metastore.try.direct.sql.ddl", true,
        "Same as hive.metastore.try.direct.sql, for read statements within a transaction that\n" +
        "modifies metastore data. Due to non-standard behavior in Postgres, if a direct SQL\n" +
        "select query has incorrect syntax or something similar inside a transaction, the\n" +
        "entire transaction will fail and fall-back to DataNucleus will not be possible. You\n" +
        "should disable the usage of direct SQL inside transactions if that happens in your case."),
    METASTORE_DISALLOW_INCOMPATIBLE_COL_TYPE_CHANGES(
        "hive.metastore.disallow.incompatible.col.type.changes", false,
        "If true (default is false), ALTER TABLE operations which change the type of a\n" +
        "column (say STRING) to an incompatible type (say MAP) are disallowed.\n" +
        "RCFile default SerDe (ColumnarSerDe) serializes the values in such a way that the\n" +
        "datatypes can be converted from string to any type. The map is also serialized as\n" +
        "a string, which can be read as a string as well. However, with any binary\n" +
        "serialization, this is not true. Blocking the ALTER TABLE prevents ClassCastExceptions\n" +
        "when subsequently trying to access old partitions.\n" +
        "\n" +
        "Primitive types like INT, STRING, BIGINT, etc., are compatible with each other and are\n" +
        "not blocked.\n" +
        "\n" +
        "See HIVE-4409 for more details."),

    NEWTABLEDEFAULTPARA("hive.table.parameters.default", "",
        "Default property values for newly created tables"),
    DDL_CTL_PARAMETERS_WHITELIST("hive.ddl.createtablelike.properties.whitelist", "",
        "Table Properties to copy over when executing a Create Table Like."),
    METASTORE_RAW_STORE_IMPL("hive.metastore.rawstore.impl", "org.apache.hadoop.hive.metastore.ObjectStore",
        "Name of the class that implements org.apache.hadoop.hive.metastore.rawstore interface. \n" +
        "This class is used to store and retrieval of raw metadata objects such as table, database"),
    METASTORE_CONNECTION_DRIVER("javax.jdo.option.ConnectionDriverName", "org.apache.derby.jdbc.EmbeddedDriver",
        "Driver class name for a JDBC metastore"),
    METASTORE_MANAGER_FACTORY_CLASS("javax.jdo.PersistenceManagerFactoryClass",
        "org.datanucleus.api.jdo.JDOPersistenceManagerFactory",
        "class implementing the jdo persistence"),
    METASTORE_EXPRESSION_PROXY_CLASS("hive.metastore.expression.proxy",
        "org.apache.hadoop.hive.ql.optimizer.ppr.PartitionExpressionForMetastore", ""),
    METASTORE_DETACH_ALL_ON_COMMIT("javax.jdo.option.DetachAllOnCommit", true,
        "Detaches all objects from session so that they can be used after transaction is committed"),
    METASTORE_NON_TRANSACTIONAL_READ("javax.jdo.option.NonTransactionalRead", true,
        "Reads outside of transactions"),
    METASTORE_CONNECTION_USER_NAME("javax.jdo.option.ConnectionUserName", "APP",
        "Username to use against metastore database"),
    METASTORE_END_FUNCTION_LISTENERS("hive.metastore.end.function.listeners", "",
        "List of comma separated listeners for the end of metastore functions."),
    METASTORE_PART_INHERIT_TBL_PROPS("hive.metastore.partition.inherit.table.properties", "",
        "List of comma separated keys occurring in table properties which will get inherited to newly created partitions. \n" +
        "* implies all the keys will get inherited."),
    METASTORE_FILTER_HOOK("hive.metastore.filter.hook", "org.apache.hadoop.hive.metastore.DefaultMetaStoreFilterHookImpl",
        "Metastore hook class for filtering the metadata read results"),

    // Parameters for exporting metadata on table drop (requires the use of the)
    // org.apache.hadoop.hive.ql.parse.MetaDataExportListener preevent listener
    METADATA_EXPORT_LOCATION("hive.metadata.export.location", "",
        "When used in conjunction with the org.apache.hadoop.hive.ql.parse.MetaDataExportListener pre event listener, \n" +
        "it is the location to which the metadata will be exported. The default is an empty string, which results in the \n" +
        "metadata being exported to the current user's home directory on HDFS."),
    MOVE_EXPORTED_METADATA_TO_TRASH("hive.metadata.move.exported.metadata.to.trash", true,
        "When used in conjunction with the org.apache.hadoop.hive.ql.parse.MetaDataExportListener pre event listener, \n" +
        "this setting determines if the metadata that is exported will subsequently be moved to the user's trash directory \n" +
        "alongside the dropped table data. This ensures that the metadata will be cleaned up along with the dropped table data."),

    // CLI
    CLIIGNOREERRORS("hive.cli.errors.ignore", false, ""),
    CLIPRINTCURRENTDB("hive.cli.print.current.db", false,
        "Whether to include the current database in the Hive prompt."),
    CLIPROMPT("hive.cli.prompt", "hive",
        "Command line prompt configuration value. Other hiveconf can be used in this configuration value. \n" +
        "Variable substitution will only be invoked at the Hive CLI startup."),
    CLIPRETTYOUTPUTNUMCOLS("hive.cli.pretty.output.num.cols", -1,
        "The number of columns to use when formatting output generated by the DESCRIBE PRETTY table_name command.\n" +
        "If the value of this property is -1, then Hive will use the auto-detected terminal width."),

    HIVE_METASTORE_FS_HANDLER_CLS("hive.metastore.fs.handler.class", "org.apache.hadoop.hive.metastore.HiveMetaStoreFsImpl", ""),

    // Things we log in the jobconf

    // session identifier
    HIVESESSIONID("hive.session.id", "", ""),
    // whether session is running in silent mode or not
    HIVESESSIONSILENT("hive.session.silent", false, ""),

    HIVE_SESSION_HISTORY_ENABLED("hive.session.history.enabled", false,
        "Whether to log Hive query, query plan, runtime statistics etc."),

    HIVEQUERYSTRING("hive.query.string", "",
        "Query being executed (might be multiple per a session)"),

    HIVEQUERYID("hive.query.id", "",
        "ID for query being executed (might be multiple per a session)"),

    HIVEJOBNAMELENGTH("hive.jobname.length", 50, "max jobname length"),

    // hive jar
    HIVEJAR("hive.jar.path", "",
        "The location of hive_cli.jar that is used when submitting jobs in a separate jvm."),
    HIVEAUXJARS("hive.aux.jars.path", "",
        "The location of the plugin jars that contain implementations of user defined functions and serdes."),

    // reloadable jars
    HIVERELOADABLEJARS("hive.reloadable.aux.jars.path", "",
        "Jars can be renewed by executing reload command. And these jars can be "
            + "used as the auxiliary classes like creating a UDF or SerDe."),

    // hive added files and jars
    HIVEADDEDFILES("hive.added.files.path", "", "This an internal parameter."),
    HIVEADDEDJARS("hive.added.jars.path", "", "This an internal parameter."),
    HIVEADDEDARCHIVES("hive.added.archives.path", "", "This an internal parameter."),

    HIVE_CURRENT_DATABASE("hive.current.database", "", "Database name used by current session. Internal usage only.", true),

    // for hive script operator
    HIVES_AUTO_PROGRESS_TIMEOUT("hive.auto.progress.timeout", "0s",
        new TimeValidator(TimeUnit.SECONDS),
        "How long to run autoprogressor for the script/UDTF operators.\n" +
        "Set to 0 for forever."),
    HIVESCRIPTAUTOPROGRESS("hive.script.auto.progress", false,
        "Whether Hive Transform/Map/Reduce Clause should automatically send progress information to TaskTracker \n" +
        "to avoid the task getting killed because of inactivity.  Hive sends progress information when the script is \n" +
        "outputting to stderr.  This option removes the need of periodically producing stderr messages, \n" +
        "but users should be cautious because this may prevent infinite loops in the scripts to be killed by TaskTracker."),
    HIVESCRIPTIDENVVAR("hive.script.operator.id.env.var", "HIVE_SCRIPT_OPERATOR_ID",
        "Name of the environment variable that holds the unique script operator ID in the user's \n" +
        "transform function (the custom mapper/reducer that the user has specified in the query)"),
    HIVESCRIPTTRUNCATEENV("hive.script.operator.truncate.env", false,
        "Truncate each environment variable for external script in scripts operator to 20KB (to fit system limits)"),
    HIVESCRIPT_ENV_BLACKLIST("hive.script.operator.env.blacklist",
        "hive.txn.valid.txns,hive.script.operator.env.blacklist",
        "Comma separated list of keys from the configuration file not to convert to environment " +
        "variables when envoking the script operator"),
    HIVEMAPREDMODE("hive.mapred.mode", "nonstrict",
        "The mode in which the Hive operations are being performed. \n" +
        "In strict mode, some risky queries are not allowed to run. They include:\n" +
        "  Cartesian Product.\n" +
        "  No partition being picked up for a query.\n" +
        "  Comparing bigints and strings.\n" +
        "  Comparing bigints and doubles.\n" +
        "  Orderby without limit."),
    HIVEALIAS("hive.alias", "", ""),
    HIVEMAPSIDEAGGREGATE("hive.map.aggr", true, "Whether to use map-side aggregation in Hive Group By queries"),
    HIVEGROUPBYSKEW("hive.groupby.skewindata", false, "Whether there is skew in data to optimize group by queries"),
    HIVE_OPTIMIZE_MULTI_GROUPBY_COMMON_DISTINCTS("hive.optimize.multigroupby.common.distincts", true,
        "Whether to optimize a multi-groupby query with the same distinct.\n" +
        "Consider a query like:\n" +
        "\n" +
        "  from src\n" +
        "    insert overwrite table dest1 select col1, count(distinct colx) group by col1\n" +
        "    insert overwrite table dest2 select col2, count(distinct colx) group by col2;\n" +
        "\n" +
        "With this parameter set to true, first we spray by the distinct value (colx), and then\n" +
        "perform the 2 groups bys. This makes sense if map-side aggregation is turned off. However,\n" +
        "with maps-side aggregation, it might be useful in some cases to treat the 2 inserts independently, \n" +
        "thereby performing the query above in 2MR jobs instead of 3 (due to spraying by distinct key first).\n" +
        "If this parameter is turned off, we don't consider the fact that the distinct key is the same across\n" +
        "different MR jobs."),
    HIVEJOINEMITINTERVAL("hive.join.emit.interval", 1000,
        "How many rows in the right-most join operand Hive should buffer before emitting the join result."),
    HIVEJOINCACHESIZE("hive.join.cache.size", 25000,
        "How many rows in the joining tables (except the streaming table) should be cached in memory."),

    // CBO related
    HIVE_CBO_ENABLED("hive.cbo.enable", true, "Flag to control enabling Cost Based Optimizations using Calcite framework."),

    // hive.mapjoin.bucket.cache.size has been replaced by hive.smbjoin.cache.row,
    // need to remove by hive .13. Also, do not change default (see SMB operator)
    HIVEMAPJOINBUCKETCACHESIZE("hive.mapjoin.bucket.cache.size", 100, ""),

    HIVEMAPJOINUSEOPTIMIZEDTABLE("hive.mapjoin.optimized.hashtable", true,
        "Whether Hive should use memory-optimized hash table for MapJoin. Only works on Tez,\n" +
        "because memory-optimized hashtable cannot be serialized."),
    HIVEHASHTABLEWBSIZE("hive.mapjoin.optimized.hashtable.wbsize", 10 * 1024 * 1024,
        "Optimized hashtable (see hive.mapjoin.optimized.hashtable) uses a chain of buffers to\n" +
        "store data. This is one buffer size. HT may be slightly faster if this is larger, but for small\n" +
        "joins unnecessary memory will be allocated and then trimmed."),

    HIVESMBJOINCACHEROWS("hive.smbjoin.cache.rows", 10000,
        "How many rows with the same key value should be cached in memory per smb joined table."),
    HIVEGROUPBYMAPINTERVAL("hive.groupby.mapaggr.checkinterval", 100000,
        "Number of rows after which size of the grouping keys/aggregation classes is performed"),
    HIVEMAPAGGRHASHMEMORY("hive.map.aggr.hash.percentmemory", (float) 0.5,
        "Portion of total memory to be used by map-side group aggregation hash table"),
    HIVEMAPJOINFOLLOWEDBYMAPAGGRHASHMEMORY("hive.mapjoin.followby.map.aggr.hash.percentmemory", (float) 0.3,
        "Portion of total memory to be used by map-side group aggregation hash table, when this group by is followed by map join"),
    HIVEMAPAGGRMEMORYTHRESHOLD("hive.map.aggr.hash.force.flush.memory.threshold", (float) 0.9,
        "The max memory to be used by map-side group aggregation hash table.\n" +
        "If the memory usage is higher than this number, force to flush data"),
    HIVEMAPAGGRHASHMINREDUCTION("hive.map.aggr.hash.min.reduction", (float) 0.5,
        "Hash aggregation will be turned off if the ratio between hash  table size and input rows is bigger than this number. \n" +
        "Set to 1 to make sure hash aggregation is never turned off."),
    HIVEMULTIGROUPBYSINGLEREDUCER("hive.multigroupby.singlereducer", true,
        "Whether to optimize multi group by query to generate single M/R  job plan. If the multi group by query has \n" +
        "common group by keys, it will be optimized to generate single M/R job."),
    HIVE_MAP_GROUPBY_SORT("hive.map.groupby.sorted", false,
        "If the bucketing/sorting properties of the table exactly match the grouping key, whether to perform \n" +
        "the group by in the mapper by using BucketizedHiveInputFormat. The only downside to this\n" +
        "is that it limits the number of mappers to the number of files."),
    HIVE_MAP_GROUPBY_SORT_TESTMODE("hive.map.groupby.sorted.testmode", false,
        "If the bucketing/sorting properties of the table exactly match the grouping key, whether to perform \n" +
        "the group by in the mapper by using BucketizedHiveInputFormat. If the test mode is set, the plan\n" +
        "is not converted, but a query property is set to denote the same."),
    HIVE_GROUPBY_ORDERBY_POSITION_ALIAS("hive.groupby.orderby.position.alias", false,
        "Whether to enable using Column Position Alias in Group By or Order By"),
    HIVE_NEW_JOB_GROUPING_SET_CARDINALITY("hive.new.job.grouping.set.cardinality", 30,
        "Whether a new map-reduce job should be launched for grouping sets/rollups/cubes.\n" +
        "For a query like: select a, b, c, count(1) from T group by a, b, c with rollup;\n" +
        "4 rows are created per row: (a, b, c), (a, b, null), (a, null, null), (null, null, null).\n" +
        "This can lead to explosion across map-reduce boundary if the cardinality of T is very high,\n" +
        "and map-side aggregation does not do a very good job. \n" +
        "\n" +
        "This parameter decides if Hive should add an additional map-reduce job. If the grouping set\n" +
        "cardinality (4 in the example above), is more than this value, a new MR job is added under the\n" +
        "assumption that the original group by will reduce the data size."),

    // Max filesize used to do a single copy (after that, distcp is used)
    HIVE_EXEC_COPYFILE_MAXSIZE("hive.exec.copyfile.maxsize", 32L * 1024 * 1024 /*32M*/,
        "Maximum file size (in Mb) that Hive uses to do single HDFS copies between directories." +
        "Distributed copies (distcp) will be used instead for bigger files so that copies can be done faster."),

    // for hive udtf operator
    HIVEUDTFAUTOPROGRESS("hive.udtf.auto.progress", false,
        "Whether Hive should automatically send progress information to TaskTracker \n" +
        "when using UDTF's to prevent the task getting killed because of inactivity.  Users should be cautious \n" +
        "because this may prevent TaskTracker from killing tasks with infinite loops."),

    HIVEDEFAULTFILEFORMAT("hive.default.fileformat", "TextFile", new StringSet("TextFile", "SequenceFile", "RCfile", "ORC"),
        "Default file format for CREATE TABLE statement. Users can explicitly override it by CREATE TABLE ... STORED AS [FORMAT]"),
    HIVEQUERYRESULTFILEFORMAT("hive.query.result.fileformat", "TextFile", new StringSet("TextFile", "SequenceFile", "RCfile"),
        "Default file format for storing result of the query."),
    HIVECHECKFILEFORMAT("hive.fileformat.check", true, "Whether to check file format or not when loading data files"),

    // default serde for rcfile
    HIVEDEFAULTRCFILESERDE("hive.default.rcfile.serde",
        "org.apache.hadoop.hive.serde2.columnar.LazyBinaryColumnarSerDe",
        "The default SerDe Hive will use for the RCFile format"),

    HIVEDEFAULTSERDE("hive.default.serde",
        "org.apache.hadoop.hive.serde2.lazy.LazySimpleSerDe",
        "The default SerDe Hive will use for storage formats that do not specify a SerDe."),

    SERDESUSINGMETASTOREFORSCHEMA("hive.serdes.using.metastore.for.schema",
        "org.apache.hadoop.hive.ql.io.orc.OrcSerde,org.apache.hadoop.hive.serde2.lazy.LazySimpleSerDe," +
        "org.apache.hadoop.hive.serde2.columnar.ColumnarSerDe,org.apache.hadoop.hive.serde2.dynamic_type.DynamicSerDe," +
        "org.apache.hadoop.hive.serde2.MetadataTypedColumnsetSerDe,org.apache.hadoop.hive.serde2.columnar.LazyBinaryColumnarSerDe," +
        "org.apache.hadoop.hive.ql.io.parquet.serde.ParquetHiveSerDe,org.apache.hadoop.hive.serde2.lazybinary.LazyBinarySerDe",
        "SerDes retriving schema from metastore. This an internal parameter. Check with the hive dev. team"),

    HIVEHISTORYFILELOC("hive.querylog.location",
        "${system:java.io.tmpdir}" + File.separator + "${system:user.name}",
        "Location of Hive run time structured log file"),

    HIVE_LOG_INCREMENTAL_PLAN_PROGRESS("hive.querylog.enable.plan.progress", true,
        "Whether to log the plan's progress every time a job's progress is checked.\n" +
        "These logs are written to the location specified by hive.querylog.location"),

    HIVE_LOG_INCREMENTAL_PLAN_PROGRESS_INTERVAL("hive.querylog.plan.progress.interval", "60000ms",
        new TimeValidator(TimeUnit.MILLISECONDS),
        "The interval to wait between logging the plan's progress.\n" +
        "If there is a whole number percentage change in the progress of the mappers or the reducers,\n" +
        "the progress is logged regardless of this value.\n" +
        "The actual interval will be the ceiling of (this value divided by the value of\n" +
        "hive.exec.counters.pull.interval) multiplied by the value of hive.exec.counters.pull.interval\n" +
        "I.e. if it is not divide evenly by the value of hive.exec.counters.pull.interval it will be\n" +
        "logged less frequently than specified.\n" +
        "This only has an effect if hive.querylog.enable.plan.progress is set to true."),

    HIVESCRIPTSERDE("hive.script.serde", "org.apache.hadoop.hive.serde2.lazy.LazySimpleSerDe",
        "The default SerDe for transmitting input data to and reading output data from the user scripts. "),
    HIVESCRIPTRECORDREADER("hive.script.recordreader",
        "org.apache.hadoop.hive.ql.exec.TextRecordReader",
        "The default record reader for reading data from the user scripts. "),
    HIVESCRIPTRECORDWRITER("hive.script.recordwriter",
        "org.apache.hadoop.hive.ql.exec.TextRecordWriter",
        "The default record writer for writing data to the user scripts. "),
    HIVESCRIPTESCAPE("hive.transform.escape.input", false,
        "This adds an option to escape special chars (newlines, carriage returns and\n" +
        "tabs) when they are passed to the user script. This is useful if the Hive tables\n" +
        "can contain data that contains special characters."),
    HIVEBINARYRECORDMAX("hive.binary.record.max.length", 1000,
        "Read from a binary stream and treat each hive.binary.record.max.length bytes as a record. \n" +
        "The last record before the end of stream can have less than hive.binary.record.max.length bytes"),

    // HWI
    HIVEHWILISTENHOST("hive.hwi.listen.host", "0.0.0.0", "This is the host address the Hive Web Interface will listen on"),
    HIVEHWILISTENPORT("hive.hwi.listen.port", "9999", "This is the port the Hive Web Interface will listen on"),
    HIVEHWIWARFILE("hive.hwi.war.file", "${env:HWI_WAR_FILE}",
        "This sets the path to the HWI war file, relative to ${HIVE_HOME}. "),

    HIVEHADOOPMAXMEM("hive.mapred.local.mem", 0, "mapper/reducer memory in local mode"),

    //small table file size
    HIVESMALLTABLESFILESIZE("hive.mapjoin.smalltable.filesize", 25000000L,
        "The threshold for the input file size of the small tables; if the file size is smaller \n" +
        "than this threshold, it will try to convert the common join into map join"),

    HIVESAMPLERANDOMNUM("hive.sample.seednumber", 0,
        "A number used to percentage sampling. By changing this number, user will change the subsets of data sampled."),

    // test mode in hive mode
    HIVETESTMODE("hive.test.mode", false,
        "Whether Hive is running in test mode. If yes, it turns on sampling and prefixes the output tablename."),
    HIVETESTMODEPREFIX("hive.test.mode.prefix", "test_",
        "In test mode, specfies prefixes for the output table"),
    HIVETESTMODESAMPLEFREQ("hive.test.mode.samplefreq", 32,
        "In test mode, specfies sampling frequency for table, which is not bucketed,\n" +
        "For example, the following query:\n" +
        "  INSERT OVERWRITE TABLE dest SELECT col1 from src\n" +
        "would be converted to\n" +
        "  INSERT OVERWRITE TABLE test_dest\n" +
        "  SELECT col1 from src TABLESAMPLE (BUCKET 1 out of 32 on rand(1))"),
    HIVETESTMODENOSAMPLE("hive.test.mode.nosamplelist", "",
        "In test mode, specifies comma separated table names which would not apply sampling"),
    HIVETESTMODEDUMMYSTATAGGR("hive.test.dummystats.aggregator", "", "internal variable for test"),
    HIVETESTMODEDUMMYSTATPUB("hive.test.dummystats.publisher", "", "internal variable for test"),

    HIVEMERGEMAPFILES("hive.merge.mapfiles", true,
        "Merge small files at the end of a map-only job"),
    HIVEMERGEMAPREDFILES("hive.merge.mapredfiles", false,
        "Merge small files at the end of a map-reduce job"),
    HIVEMERGETEZFILES("hive.merge.tezfiles", false, "Merge small files at the end of a Tez DAG"),
    HIVEMERGESPARKFILES("hive.merge.sparkfiles", false, "Merge small files at the end of a Spark DAG Transformation"),
    HIVEMERGEMAPFILESSIZE("hive.merge.size.per.task", (long) (256 * 1000 * 1000),
        "Size of merged files at the end of the job"),
    HIVEMERGEMAPFILESAVGSIZE("hive.merge.smallfiles.avgsize", (long) (16 * 1000 * 1000),
        "When the average output file size of a job is less than this number, Hive will start an additional \n" +
        "map-reduce job to merge the output files into bigger files. This is only done for map-only jobs \n" +
        "if hive.merge.mapfiles is true, and for map-reduce jobs if hive.merge.mapredfiles is true."),
    HIVEMERGERCFILEBLOCKLEVEL("hive.merge.rcfile.block.level", true, ""),
    HIVEMERGEORCFILESTRIPELEVEL("hive.merge.orcfile.stripe.level", true,
        "When hive.merge.mapfiles, hive.merge.mapredfiles or hive.merge.tezfiles is enabled\n" +
        "while writing a table with ORC file format, enabling this config will do stripe-level\n" +
        "fast merge for small ORC files. Note that enabling this config will not honor the\n" +
        "padding tolerance config (hive.exec.orc.block.padding.tolerance)."),

    HIVEUSEEXPLICITRCFILEHEADER("hive.exec.rcfile.use.explicit.header", true,
        "If this is set the header for RCFiles will simply be RCF.  If this is not\n" +
        "set the header will be that borrowed from sequence files, e.g. SEQ- followed\n" +
        "by the input and output RCFile formats."),
    HIVEUSERCFILESYNCCACHE("hive.exec.rcfile.use.sync.cache", true, ""),

    HIVE_RCFILE_RECORD_INTERVAL("hive.io.rcfile.record.interval", Integer.MAX_VALUE, ""),
    HIVE_RCFILE_COLUMN_NUMBER_CONF("hive.io.rcfile.column.number.conf", 0, ""),
    HIVE_RCFILE_TOLERATE_CORRUPTIONS("hive.io.rcfile.tolerate.corruptions", false, ""),
    HIVE_RCFILE_RECORD_BUFFER_SIZE("hive.io.rcfile.record.buffer.size", 4194304, ""),   // 4M

    PARQUET_MEMORY_POOL_RATIO("parquet.memory.pool.ratio", 0.5f,
        "Maximum fraction of heap that can be used by Parquet file writers in one task.\n" +
        "It is for avoiding OutOfMemory error in tasks. Work with Parquet 1.6.0 and above.\n" +
        "This config parameter is defined in Parquet, so that it does not start with 'hive.'."),

    HIVE_ORC_FILE_MEMORY_POOL("hive.exec.orc.memory.pool", 0.5f,
        "Maximum fraction of heap that can be used by ORC file writers"),
    HIVE_ORC_WRITE_FORMAT("hive.exec.orc.write.format", null,
        "Define the version of the file to write. Possible values are 0.11 and 0.12.\n" +
        "If this parameter is not defined, ORC will use the run length encoding (RLE)\n" +
        "introduced in Hive 0.12. Any value other than 0.11 results in the 0.12 encoding."),
    HIVE_ORC_DEFAULT_STRIPE_SIZE("hive.exec.orc.default.stripe.size",
        64L * 1024 * 1024,
        "Define the default ORC stripe size, in bytes."),
    HIVE_ORC_DEFAULT_BLOCK_SIZE("hive.exec.orc.default.block.size", 256L * 1024 * 1024,
        "Define the default file system block size for ORC files."),

    HIVE_ORC_DICTIONARY_KEY_SIZE_THRESHOLD("hive.exec.orc.dictionary.key.size.threshold", 0.8f,
        "If the number of keys in a dictionary is greater than this fraction of the total number of\n" +
        "non-null rows, turn off dictionary encoding.  Use 1 to always use dictionary encoding."),
    HIVE_ORC_DEFAULT_ROW_INDEX_STRIDE("hive.exec.orc.default.row.index.stride", 10000,
        "Define the default ORC index stride in number of rows. (Stride is the number of rows\n" +
        "an index entry represents.)"),
    HIVE_ORC_ROW_INDEX_STRIDE_DICTIONARY_CHECK("hive.orc.row.index.stride.dictionary.check", true,
        "If enabled dictionary check will happen after first row index stride (default 10000 rows)\n" +
        "else dictionary check will happen before writing first stripe. In both cases, the decision\n" +
        "to use dictionary or not will be retained thereafter."),
    HIVE_ORC_DEFAULT_BUFFER_SIZE("hive.exec.orc.default.buffer.size", 256 * 1024,
        "Define the default ORC buffer size, in bytes."),
    HIVE_ORC_DEFAULT_BLOCK_PADDING("hive.exec.orc.default.block.padding", true,
        "Define the default block padding, which pads stripes to the HDFS block boundaries."),
    HIVE_ORC_BLOCK_PADDING_TOLERANCE("hive.exec.orc.block.padding.tolerance", 0.05f,
        "Define the tolerance for block padding as a decimal fraction of stripe size (for\n" +
        "example, the default value 0.05 is 5% of the stripe size). For the defaults of 64Mb\n" +
        "ORC stripe and 256Mb HDFS blocks, the default block padding tolerance of 5% will\n" +
        "reserve a maximum of 3.2Mb for padding within the 256Mb block. In that case, if the\n" +
        "available size within the block is more than 3.2Mb, a new smaller stripe will be\n" +
        "inserted to fit within that space. This will make sure that no stripe written will\n" +
        "cross block boundaries and cause remote reads within a node local task."),
    HIVE_ORC_DEFAULT_COMPRESS("hive.exec.orc.default.compress", "ZLIB", "Define the default compression codec for ORC file"),

    HIVE_ORC_ENCODING_STRATEGY("hive.exec.orc.encoding.strategy", "SPEED", new StringSet("SPEED", "COMPRESSION"),
        "Define the encoding strategy to use while writing data. Changing this will\n" +
        "only affect the light weight encoding for integers. This flag will not\n" +
        "change the compression level of higher level compression codec (like ZLIB)."),

    HIVE_ORC_COMPRESSION_STRATEGY("hive.exec.orc.compression.strategy", "SPEED", new StringSet("SPEED", "COMPRESSION"),
         "Define the compression strategy to use while writing data. \n" +
         "This changes the compression level of higher level compression codec (like ZLIB)."),

    HIVE_ORC_INCLUDE_FILE_FOOTER_IN_SPLITS("hive.orc.splits.include.file.footer", false,
        "If turned on splits generated by orc will include metadata about the stripes in the file. This\n" +
        "data is read remotely (from the client or HS2 machine) and sent to all the tasks."),
    HIVE_ORC_CACHE_STRIPE_DETAILS_SIZE("hive.orc.cache.stripe.details.size", 10000,
        "Cache size for keeping meta info about orc splits cached in the client."),
    HIVE_ORC_COMPUTE_SPLITS_NUM_THREADS("hive.orc.compute.splits.num.threads", 10,
        "How many threads orc should use to create splits in parallel."),
    HIVE_ORC_SKIP_CORRUPT_DATA("hive.exec.orc.skip.corrupt.data", false,
        "If ORC reader encounters corrupt data, this value will be used to determine\n" +
        "whether to skip the corrupt data or throw exception. The default behavior is to throw exception."),

    HIVE_ORC_ZEROCOPY("hive.exec.orc.zerocopy", false,
        "Use zerocopy reads with ORC. (This requires Hadoop 2.3 or later.)"),

    HIVE_LAZYSIMPLE_EXTENDED_BOOLEAN_LITERAL("hive.lazysimple.extended_boolean_literal", false,
        "LazySimpleSerde uses this property to determine if it treats 'T', 't', 'F', 'f',\n" +
        "'1', and '0' as extened, legal boolean literal, in addition to 'TRUE' and 'FALSE'.\n" +
        "The default is false, which means only 'TRUE' and 'FALSE' are treated as legal\n" +
        "boolean literal."),

    HIVESKEWJOIN("hive.optimize.skewjoin", false,
        "Whether to enable skew join optimization. \n" +
        "The algorithm is as follows: At runtime, detect the keys with a large skew. Instead of\n" +
        "processing those keys, store them temporarily in an HDFS directory. In a follow-up map-reduce\n" +
        "job, process those skewed keys. The same key need not be skewed for all the tables, and so,\n" +
        "the follow-up map-reduce job (for the skewed keys) would be much faster, since it would be a\n" +
        "map-join."),
    HIVECONVERTJOIN("hive.auto.convert.join", true,
        "Whether Hive enables the optimization about converting common join into mapjoin based on the input file size"),
    HIVECONVERTJOINNOCONDITIONALTASK("hive.auto.convert.join.noconditionaltask", true,
        "Whether Hive enables the optimization about converting common join into mapjoin based on the input file size. \n" +
        "If this parameter is on, and the sum of size for n-1 of the tables/partitions for a n-way join is smaller than the\n" +
        "specified size, the join is directly converted to a mapjoin (there is no conditional task)."),

    HIVECONVERTJOINNOCONDITIONALTASKTHRESHOLD("hive.auto.convert.join.noconditionaltask.size",
        10000000L,
        "If hive.auto.convert.join.noconditionaltask is off, this parameter does not take affect. \n" +
        "However, if it is on, and the sum of size for n-1 of the tables/partitions for a n-way join is smaller than this size, \n" +
        "the join is directly converted to a mapjoin(there is no conditional task). The default is 10MB"),
    HIVECONVERTJOINUSENONSTAGED("hive.auto.convert.join.use.nonstaged", false,
        "For conditional joins, if input stream from a small alias can be directly applied to join operator without \n" +
        "filtering or projection, the alias need not to be pre-staged in distributed cache via mapred local task.\n" +
        "Currently, this is not working with vectorization or tez execution engine."),
    HIVESKEWJOINKEY("hive.skewjoin.key", 100000,
        "Determine if we get a skew key in join. If we see more than the specified number of rows with the same key in join operator,\n" +
        "we think the key as a skew join key. "),
    HIVESKEWJOINMAPJOINNUMMAPTASK("hive.skewjoin.mapjoin.map.tasks", 10000,
        "Determine the number of map task used in the follow up map join job for a skew join.\n" +
        "It should be used together with hive.skewjoin.mapjoin.min.split to perform a fine grained control."),
    HIVESKEWJOINMAPJOINMINSPLIT("hive.skewjoin.mapjoin.min.split", 33554432L,
        "Determine the number of map task at most used in the follow up map join job for a skew join by specifying \n" +
        "the minimum split size. It should be used together with hive.skewjoin.mapjoin.map.tasks to perform a fine grained control."),

    HIVESENDHEARTBEAT("hive.heartbeat.interval", 1000,
        "Send a heartbeat after this interval - used by mapjoin and filter operators"),
    HIVELIMITMAXROWSIZE("hive.limit.row.max.size", 100000L,
        "When trying a smaller subset of data for simple LIMIT, how much size we need to guarantee each row to have at least."),
    HIVELIMITOPTLIMITFILE("hive.limit.optimize.limit.file", 10,
        "When trying a smaller subset of data for simple LIMIT, maximum number of files we can sample."),
    HIVELIMITOPTENABLE("hive.limit.optimize.enable", false,
        "Whether to enable to optimization to trying a smaller subset of data for simple LIMIT first."),
    HIVELIMITOPTMAXFETCH("hive.limit.optimize.fetch.max", 50000,
        "Maximum number of rows allowed for a smaller subset of data for simple LIMIT, if it is a fetch query. \n" +
        "Insert queries are not restricted by this limit."),
    HIVELIMITPUSHDOWNMEMORYUSAGE("hive.limit.pushdown.memory.usage", -1f,
        "The max memory to be used for hash in RS operator for top K selection."),
    HIVELIMITTABLESCANPARTITION("hive.limit.query.max.table.partition", -1,
        "This controls how many partitions can be scanned for each partitioned table.\n" +
        "The default value \"-1\" means no limit."),

    HIVEHASHTABLEKEYCOUNTADJUSTMENT("hive.hashtable.key.count.adjustment", 1.0f,
        "Adjustment to mapjoin hashtable size derived from table and column statistics; the estimate" +
        " of the number of keys is divided by this value. If the value is 0, statistics are not used" +
        "and hive.hashtable.initialCapacity is used instead."),
    HIVEHASHTABLETHRESHOLD("hive.hashtable.initialCapacity", 100000, "Initial capacity of " +
        "mapjoin hashtable if statistics are absent, or if hive.hashtable.stats.key.estimate.adjustment is set to 0"),
    HIVEHASHTABLELOADFACTOR("hive.hashtable.loadfactor", (float) 0.75, ""),
    HIVEHASHTABLEFOLLOWBYGBYMAXMEMORYUSAGE("hive.mapjoin.followby.gby.localtask.max.memory.usage", (float) 0.55,
        "This number means how much memory the local task can take to hold the key/value into an in-memory hash table \n" +
        "when this map join is followed by a group by. If the local task's memory usage is more than this number, \n" +
        "the local task will abort by itself. It means the data of the small table is too large to be held in memory."),
    HIVEHASHTABLEMAXMEMORYUSAGE("hive.mapjoin.localtask.max.memory.usage", (float) 0.90,
        "This number means how much memory the local task can take to hold the key/value into an in-memory hash table. \n" +
        "If the local task's memory usage is more than this number, the local task will abort by itself. \n" +
        "It means the data of the small table is too large to be held in memory."),
    HIVEHASHTABLESCALE("hive.mapjoin.check.memory.rows", (long)100000,
        "The number means after how many rows processed it needs to check the memory usage"),

    HIVEDEBUGLOCALTASK("hive.debug.localtask",false, ""),

    HIVEINPUTFORMAT("hive.input.format", "org.apache.hadoop.hive.ql.io.CombineHiveInputFormat",
        "The default input format. Set this to HiveInputFormat if you encounter problems with CombineHiveInputFormat."),
    HIVETEZINPUTFORMAT("hive.tez.input.format", "org.apache.hadoop.hive.ql.io.HiveInputFormat",
        "The default input format for tez. Tez groups splits in the AM."),

    HIVETEZCONTAINERSIZE("hive.tez.container.size", -1,
        "By default Tez will spawn containers of the size of a mapper. This can be used to overwrite."),
    HIVETEZCPUVCORES("hive.tez.cpu.vcores", -1,
        "By default Tez will ask for however many cpus map-reduce is configured to use per container.\n" +
        "This can be used to overwrite."),
    HIVETEZJAVAOPTS("hive.tez.java.opts", null,
        "By default Tez will use the Java options from map tasks. This can be used to overwrite."),
    HIVETEZLOGLEVEL("hive.tez.log.level", "INFO",
        "The log level to use for tasks executing as part of the DAG.\n" +
        "Used only if hive.tez.java.opts is used to configure Java options."),

    HIVEENFORCEBUCKETING("hive.enforce.bucketing", false,
        "Whether bucketing is enforced. If true, while inserting into the table, bucketing is enforced."),
    HIVEENFORCESORTING("hive.enforce.sorting", false,
        "Whether sorting is enforced. If true, while inserting into the table, sorting is enforced."),
    HIVEOPTIMIZEBUCKETINGSORTING("hive.optimize.bucketingsorting", true,
        "If hive.enforce.bucketing or hive.enforce.sorting is true, don't create a reducer for enforcing \n" +
        "bucketing/sorting for queries of the form: \n" +
        "insert overwrite table T2 select * from T1;\n" +
        "where T1 and T2 are bucketed/sorted by the same keys into the same number of buckets."),
    HIVEPARTITIONER("hive.mapred.partitioner", "org.apache.hadoop.hive.ql.io.DefaultHivePartitioner", ""),
    HIVEENFORCESORTMERGEBUCKETMAPJOIN("hive.enforce.sortmergebucketmapjoin", false,
        "If the user asked for sort-merge bucketed map-side join, and it cannot be performed, should the query fail or not ?"),
    HIVEENFORCEBUCKETMAPJOIN("hive.enforce.bucketmapjoin", false,
        "If the user asked for bucketed map-side join, and it cannot be performed, \n" +
        "should the query fail or not ? For example, if the buckets in the tables being joined are\n" +
        "not a multiple of each other, bucketed map-side join cannot be performed, and the\n" +
        "query will fail if hive.enforce.bucketmapjoin is set to true."),

    HIVE_AUTO_SORTMERGE_JOIN("hive.auto.convert.sortmerge.join", false,
        "Will the join be automatically converted to a sort-merge join, if the joined tables pass the criteria for sort-merge join."),
    HIVE_AUTO_SORTMERGE_JOIN_BIGTABLE_SELECTOR(
        "hive.auto.convert.sortmerge.join.bigtable.selection.policy",
        "org.apache.hadoop.hive.ql.optimizer.AvgPartitionSizeBasedBigTableSelectorForAutoSMJ",
        "The policy to choose the big table for automatic conversion to sort-merge join. \n" +
        "By default, the table with the largest partitions is assigned the big table. All policies are:\n" +
        ". based on position of the table - the leftmost table is selected\n" +
        "org.apache.hadoop.hive.ql.optimizer.LeftmostBigTableSMJ.\n" +
        ". based on total size (all the partitions selected in the query) of the table \n" +
        "org.apache.hadoop.hive.ql.optimizer.TableSizeBasedBigTableSelectorForAutoSMJ.\n" +
        ". based on average size (all the partitions selected in the query) of the table \n" +
        "org.apache.hadoop.hive.ql.optimizer.AvgPartitionSizeBasedBigTableSelectorForAutoSMJ.\n" +
        "New policies can be added in future."),
    HIVE_AUTO_SORTMERGE_JOIN_TOMAPJOIN(
        "hive.auto.convert.sortmerge.join.to.mapjoin", false,
        "If hive.auto.convert.sortmerge.join is set to true, and a join was converted to a sort-merge join, \n" +
        "this parameter decides whether each table should be tried as a big table, and effectively a map-join should be\n" +
        "tried. That would create a conditional task with n+1 children for a n-way join (1 child for each table as the\n" +
        "big table), and the backup task will be the sort-merge join. In some cases, a map-join would be faster than a\n" +
        "sort-merge join, if there is no advantage of having the output bucketed and sorted. For example, if a very big sorted\n" +
        "and bucketed table with few files (say 10 files) are being joined with a very small sorter and bucketed table\n" +
        "with few files (10 files), the sort-merge join will only use 10 mappers, and a simple map-only join might be faster\n" +
        "if the complete small table can fit in memory, and a map-join can be performed."),

    HIVESCRIPTOPERATORTRUST("hive.exec.script.trust", false, ""),
    HIVEROWOFFSET("hive.exec.rowoffset", false,
        "Whether to provide the row offset virtual column"),

    HIVE_COMBINE_INPUT_FORMAT_SUPPORTS_SPLITTABLE("hive.hadoop.supports.splittable.combineinputformat", false, ""),

    // Optimizer
    HIVEOPTINDEXFILTER("hive.optimize.index.filter", false,
        "Whether to enable automatic use of indexes"),
    HIVEINDEXAUTOUPDATE("hive.optimize.index.autoupdate", false,
        "Whether to update stale indexes automatically"),
    HIVEOPTPPD("hive.optimize.ppd", true,
        "Whether to enable predicate pushdown"),
    HIVEPPDRECOGNIZETRANSITIVITY("hive.ppd.recognizetransivity", true,
        "Whether to transitively replicate predicate filters over equijoin conditions."),
    HIVEPPDREMOVEDUPLICATEFILTERS("hive.ppd.remove.duplicatefilters", true,
        "Whether to push predicates down into storage handlers.  Ignored when hive.optimize.ppd is false."),
    // Constant propagation optimizer
    HIVEOPTCONSTANTPROPAGATION("hive.optimize.constant.propagation", true, "Whether to enable constant propagation optimizer"),
    HIVEIDENTITYPROJECTREMOVER("hive.optimize.remove.identity.project", true, "Removes identity project from operator tree"),
    HIVEMETADATAONLYQUERIES("hive.optimize.metadataonly", true, ""),
    HIVENULLSCANOPTIMIZE("hive.optimize.null.scan", true, "Dont scan relations which are guaranteed to not generate any rows"),
    HIVEOPTPPD_STORAGE("hive.optimize.ppd.storage", true,
        "Whether to push predicates down to storage handlers"),
    HIVEOPTGROUPBY("hive.optimize.groupby", true,
        "Whether to enable the bucketed group by from bucketed partitions/tables."),
    HIVEOPTBUCKETMAPJOIN("hive.optimize.bucketmapjoin", false,
        "Whether to try bucket mapjoin"),
    HIVEOPTSORTMERGEBUCKETMAPJOIN("hive.optimize.bucketmapjoin.sortedmerge", false,
        "Whether to try sorted bucket merge map join"),
    HIVEOPTREDUCEDEDUPLICATION("hive.optimize.reducededuplication", true,
        "Remove extra map-reduce jobs if the data is already clustered by the same key which needs to be used again. \n" +
        "This should always be set to true. Since it is a new feature, it has been made configurable."),
    HIVEOPTREDUCEDEDUPLICATIONMINREDUCER("hive.optimize.reducededuplication.min.reducer", 4,
        "Reduce deduplication merges two RSs by moving key/parts/reducer-num of the child RS to parent RS. \n" +
        "That means if reducer-num of the child RS is fixed (order by or forced bucketing) and small, it can make very slow, single MR.\n" +
        "The optimization will be automatically disabled if number of reducers would be less than specified value."),

    HIVEOPTSORTDYNAMICPARTITION("hive.optimize.sort.dynamic.partition", false,
        "When enabled dynamic partitioning column will be globally sorted.\n" +
        "This way we can keep only one record writer open for each partition value\n" +
        "in the reducer thereby reducing the memory pressure on reducers."),

    HIVESAMPLINGFORORDERBY("hive.optimize.sampling.orderby", false, "Uses sampling on order-by clause for parallel execution."),
    HIVESAMPLINGNUMBERFORORDERBY("hive.optimize.sampling.orderby.number", 1000, "Total number of samples to be obtained."),
    HIVESAMPLINGPERCENTFORORDERBY("hive.optimize.sampling.orderby.percent", 0.1f, new RatioValidator(),
        "Probability with which a row will be chosen."),

    // whether to optimize union followed by select followed by filesink
    // It creates sub-directories in the final output, so should not be turned on in systems
    // where MAPREDUCE-1501 is not present
    HIVE_OPTIMIZE_UNION_REMOVE("hive.optimize.union.remove", false,
        "Whether to remove the union and push the operators between union and the filesink above union. \n" +
        "This avoids an extra scan of the output by union. This is independently useful for union\n" +
        "queries, and specially useful when hive.optimize.skewjoin.compiletime is set to true, since an\n" +
        "extra union is inserted.\n" +
        "\n" +
        "The merge is triggered if either of hive.merge.mapfiles or hive.merge.mapredfiles is set to true.\n" +
        "If the user has set hive.merge.mapfiles to true and hive.merge.mapredfiles to false, the idea was the\n" +
        "number of reducers are few, so the number of files anyway are small. However, with this optimization,\n" +
        "we are increasing the number of files possibly by a big margin. So, we merge aggressively."),
    HIVEOPTCORRELATION("hive.optimize.correlation", false, "exploit intra-query correlations."),

    HIVE_HADOOP_SUPPORTS_SUBDIRECTORIES("hive.mapred.supports.subdirectories", false,
        "Whether the version of Hadoop which is running supports sub-directories for tables/partitions. \n" +
        "Many Hive optimizations can be applied if the Hadoop version supports sub-directories for\n" +
        "tables/partitions. It was added by MAPREDUCE-1501"),

    HIVE_OPTIMIZE_SKEWJOIN_COMPILETIME("hive.optimize.skewjoin.compiletime", false,
        "Whether to create a separate plan for skewed keys for the tables in the join.\n" +
        "This is based on the skewed keys stored in the metadata. At compile time, the plan is broken\n" +
        "into different joins: one for the skewed keys, and the other for the remaining keys. And then,\n" +
        "a union is performed for the 2 joins generated above. So unless the same skewed key is present\n" +
        "in both the joined tables, the join for the skewed key will be performed as a map-side join.\n" +
        "\n" +
        "The main difference between this parameter and hive.optimize.skewjoin is that this parameter\n" +
        "uses the skew information stored in the metastore to optimize the plan at compile time itself.\n" +
        "If there is no skew information in the metadata, this parameter will not have any affect.\n" +
        "Both hive.optimize.skewjoin.compiletime and hive.optimize.skewjoin should be set to true.\n" +
        "Ideally, hive.optimize.skewjoin should be renamed as hive.optimize.skewjoin.runtime, but not doing\n" +
        "so for backward compatibility.\n" +
        "\n" +
        "If the skew information is correctly stored in the metadata, hive.optimize.skewjoin.compiletime\n" +
        "would change the query plan to take care of it, and hive.optimize.skewjoin will be a no-op."),

    // Indexes
    HIVEOPTINDEXFILTER_COMPACT_MINSIZE("hive.optimize.index.filter.compact.minsize", (long) 5 * 1024 * 1024 * 1024,
        "Minimum size (in bytes) of the inputs on which a compact index is automatically used."), // 5G
    HIVEOPTINDEXFILTER_COMPACT_MAXSIZE("hive.optimize.index.filter.compact.maxsize", (long) -1,
        "Maximum size (in bytes) of the inputs on which a compact index is automatically used.  A negative number is equivalent to infinity."), // infinity
    HIVE_INDEX_COMPACT_QUERY_MAX_ENTRIES("hive.index.compact.query.max.entries", (long) 10000000,
        "The maximum number of index entries to read during a query that uses the compact index. Negative value is equivalent to infinity."), // 10M
    HIVE_INDEX_COMPACT_QUERY_MAX_SIZE("hive.index.compact.query.max.size", (long) 10 * 1024 * 1024 * 1024,
        "The maximum number of bytes that a query using the compact index can read. Negative value is equivalent to infinity."), // 10G
    HIVE_INDEX_COMPACT_BINARY_SEARCH("hive.index.compact.binary.search", true,
        "Whether or not to use a binary search to find the entries in an index table that match the filter, where possible"),

    // Statistics
    HIVESTATSAUTOGATHER("hive.stats.autogather", true,
        "A flag to gather statistics automatically during the INSERT OVERWRITE command."),
    HIVESTATSDBCLASS("hive.stats.dbclass", "fs", new PatternSet("jdbc(:.*)", "hbase", "counter", "custom", "fs"),
        "The storage that stores temporary Hive statistics. In filesystem based statistics collection ('fs'), \n" +
        "each task writes statistics it has collected in a file on the filesystem, which will be aggregated \n" +
        "after the job has finished. Supported values are fs (filesystem), jdbc:database (where database \n" +
        "can be derby, mysql, etc.), hbase, counter, and custom as defined in StatsSetupConst.java."), // StatsSetupConst.StatDB
    HIVESTATSJDBCDRIVER("hive.stats.jdbcdriver",
        "org.apache.derby.jdbc.EmbeddedDriver",
        "The JDBC driver for the database that stores temporary Hive statistics."),
    HIVESTATSDBCONNECTIONSTRING("hive.stats.dbconnectionstring",
        "jdbc:derby:;databaseName=TempStatsStore;create=true",
        "The default connection string for the database that stores temporary Hive statistics."), // automatically create database
    HIVE_STATS_DEFAULT_PUBLISHER("hive.stats.default.publisher", "",
        "The Java class (implementing the StatsPublisher interface) that is used by default if hive.stats.dbclass is custom type."),
    HIVE_STATS_DEFAULT_AGGREGATOR("hive.stats.default.aggregator", "",
        "The Java class (implementing the StatsAggregator interface) that is used by default if hive.stats.dbclass is custom type."),
    HIVE_STATS_JDBC_TIMEOUT("hive.stats.jdbc.timeout", "30s", new TimeValidator(TimeUnit.SECONDS),
        "Timeout value used by JDBC connection and statements."),
    HIVE_STATS_ATOMIC("hive.stats.atomic", false,
        "whether to update metastore stats only if all stats are available"),
    HIVE_STATS_RETRIES_MAX("hive.stats.retries.max", 0,
        "Maximum number of retries when stats publisher/aggregator got an exception updating intermediate database. \n" +
        "Default is no tries on failures."),
    HIVE_STATS_RETRIES_WAIT("hive.stats.retries.wait", "3000ms",
        new TimeValidator(TimeUnit.MILLISECONDS),
        "The base waiting window before the next retry. The actual wait time is calculated by " +
        "baseWindow * failures baseWindow * (failure + 1) * (random number between [0.0,1.0])."),
    HIVE_STATS_COLLECT_RAWDATASIZE("hive.stats.collect.rawdatasize", true,
        "should the raw data size be collected when analyzing tables"),
    CLIENT_STATS_COUNTERS("hive.client.stats.counters", "",
        "Subset of counters that should be of interest for hive.client.stats.publishers (when one wants to limit their publishing). \n" +
        "Non-display names should be used"),
    //Subset of counters that should be of interest for hive.client.stats.publishers (when one wants to limit their publishing). Non-display names should be used".
    HIVE_STATS_RELIABLE("hive.stats.reliable", false,
        "Whether queries will fail because stats cannot be collected completely accurately. \n" +
        "If this is set to true, reading/writing from/into a partition may fail because the stats\n" +
        "could not be computed accurately."),
    HIVE_STATS_COLLECT_PART_LEVEL_STATS("hive.analyze.stmt.collect.partlevel.stats", true,
        "analyze table T compute statistics for columns. Queries like these should compute partition"
        + "level stats for partitioned table even when no part spec is specified."),
    HIVE_STATS_GATHER_NUM_THREADS("hive.stats.gather.num.threads", 10,
        "Number of threads used by partialscan/noscan analyze command for partitioned tables.\n" +
        "This is applicable only for file formats that implement StatsProvidingRecordReader (like ORC)."),
    // Collect table access keys information for operators that can benefit from bucketing
    HIVE_STATS_COLLECT_TABLEKEYS("hive.stats.collect.tablekeys", false,
        "Whether join and group by keys on tables are derived and maintained in the QueryPlan.\n" +
        "This is useful to identify how tables are accessed and to determine if they should be bucketed."),
    // Collect column access information
    HIVE_STATS_COLLECT_SCANCOLS("hive.stats.collect.scancols", false,
        "Whether column accesses are tracked in the QueryPlan.\n" +
        "This is useful to identify how tables are accessed and to determine if there are wasted columns that can be trimmed."),
    // standard error allowed for ndv estimates. A lower value indicates higher accuracy and a
    // higher compute cost.
    HIVE_STATS_NDV_ERROR("hive.stats.ndv.error", (float)20.0,
        "Standard error expressed in percentage. Provides a tradeoff between accuracy and compute cost. \n" +
        "A lower value for error indicates higher accuracy and a higher compute cost."),
    HIVE_STATS_KEY_PREFIX_MAX_LENGTH("hive.stats.key.prefix.max.length", 150,
        "Determines if when the prefix of the key used for intermediate stats collection\n" +
        "exceeds a certain length, a hash of the key is used instead.  If the value < 0 then hashing"),
    HIVE_STATS_KEY_PREFIX_RESERVE_LENGTH("hive.stats.key.prefix.reserve.length", 24,
        "Reserved length for postfix of stats key. Currently only meaningful for counter type which should\n" +
        "keep length of full stats key smaller than max length configured by hive.stats.key.prefix.max.length.\n" +
        "For counter type, it should be bigger than the length of LB spec if exists."),
    HIVE_STATS_KEY_PREFIX("hive.stats.key.prefix", "", "", true), // internal usage only
    // if length of variable length data type cannot be determined this length will be used.
    HIVE_STATS_MAX_VARIABLE_LENGTH("hive.stats.max.variable.length", 100,
        "To estimate the size of data flowing through operators in Hive/Tez(for reducer estimation etc.),\n" +
        "average row size is multiplied with the total number of rows coming out of each operator.\n" +
        "Average row size is computed from average column size of all columns in the row. In the absence\n" +
        "of column statistics, for variable length columns (like string, bytes etc.), this value will be\n" +
        "used. For fixed length columns their corresponding Java equivalent sizes are used\n" +
        "(float - 4 bytes, double - 8 bytes etc.)."),
    // if number of elements in list cannot be determined, this value will be used
    HIVE_STATS_LIST_NUM_ENTRIES("hive.stats.list.num.entries", 10,
        "To estimate the size of data flowing through operators in Hive/Tez(for reducer estimation etc.),\n" +
        "average row size is multiplied with the total number of rows coming out of each operator.\n" +
        "Average row size is computed from average column size of all columns in the row. In the absence\n" +
        "of column statistics and for variable length complex columns like list, the average number of\n" +
        "entries/values can be specified using this config."),
    // if number of elements in map cannot be determined, this value will be used
    HIVE_STATS_MAP_NUM_ENTRIES("hive.stats.map.num.entries", 10,
        "To estimate the size of data flowing through operators in Hive/Tez(for reducer estimation etc.),\n" +
        "average row size is multiplied with the total number of rows coming out of each operator.\n" +
        "Average row size is computed from average column size of all columns in the row. In the absence\n" +
        "of column statistics and for variable length complex columns like map, the average number of\n" +
        "entries/values can be specified using this config."),
    // statistics annotation fetches stats for each partition, which can be expensive. turning
    // this off will result in basic sizes being fetched from namenode instead
    HIVE_STATS_FETCH_PARTITION_STATS("hive.stats.fetch.partition.stats", true,
        "Annotation of operator tree with statistics information requires partition level basic\n" +
        "statistics like number of rows, data size and file size. Partition statistics are fetched from\n" +
        "metastore. Fetching partition statistics for each needed partition can be expensive when the\n" +
        "number of partitions is high. This flag can be used to disable fetching of partition statistics\n" +
        "from metastore. When this flag is disabled, Hive will make calls to filesystem to get file sizes\n" +
        "and will estimate the number of rows from row schema."),
    // statistics annotation fetches column statistics for all required columns which can
    // be very expensive sometimes
    HIVE_STATS_FETCH_COLUMN_STATS("hive.stats.fetch.column.stats", false,
        "Annotation of operator tree with statistics information requires column statistics.\n" +
        "Column statistics are fetched from metastore. Fetching column statistics for each needed column\n" +
        "can be expensive when the number of columns is high. This flag can be used to disable fetching\n" +
        "of column statistics from metastore."),
    // in the absence of column statistics, the estimated number of rows/data size that will
    // be emitted from join operator will depend on this factor
    HIVE_STATS_JOIN_FACTOR("hive.stats.join.factor", (float) 1.1,
        "Hive/Tez optimizer estimates the data size flowing through each of the operators. JOIN operator\n" +
        "uses column statistics to estimate the number of rows flowing out of it and hence the data size.\n" +
        "In the absence of column statistics, this factor determines the amount of rows that flows out\n" +
        "of JOIN operator."),
    // in the absence of uncompressed/raw data size, total file size will be used for statistics
    // annotation. But the file may be compressed, encoded and serialized which may be lesser in size
    // than the actual uncompressed/raw data size. This factor will be multiplied to file size to estimate
    // the raw data size.
    HIVE_STATS_DESERIALIZATION_FACTOR("hive.stats.deserialization.factor", (float) 1.0,
        "Hive/Tez optimizer estimates the data size flowing through each of the operators. In the absence\n" +
        "of basic statistics like number of rows and data size, file size is used to estimate the number\n" +
        "of rows and data size. Since files in tables/partitions are serialized (and optionally\n" +
        "compressed) the estimates of number of rows and data size cannot be reliably determined.\n" +
        "This factor is multiplied with the file size to account for serialization and compression."),

    // Concurrency
    HIVE_SUPPORT_CONCURRENCY("hive.support.concurrency", false,
        "Whether Hive supports concurrency control or not. \n" +
        "A ZooKeeper instance must be up and running when using zookeeper Hive lock manager "),
    HIVE_LOCK_MANAGER("hive.lock.manager", "org.apache.hadoop.hive.ql.lockmgr.zookeeper.ZooKeeperHiveLockManager", ""),
    HIVE_LOCK_NUMRETRIES("hive.lock.numretries", 100,
        "The number of times you want to try to get all the locks"),
    HIVE_UNLOCK_NUMRETRIES("hive.unlock.numretries", 10,
        "The number of times you want to retry to do one unlock"),
    HIVE_LOCK_SLEEP_BETWEEN_RETRIES("hive.lock.sleep.between.retries", "60s",
        new TimeValidator(TimeUnit.SECONDS),
        "The sleep time between various retries"),
    HIVE_LOCK_MAPRED_ONLY("hive.lock.mapred.only.operation", false,
        "This param is to control whether or not only do lock on queries\n" +
        "that need to execute at least one mapred job."),

     // Zookeeper related configs
    HIVE_ZOOKEEPER_QUORUM("hive.zookeeper.quorum", "",
        "List of ZooKeeper servers to talk to. This is needed for: \n" +
        "1. Read/write locks - when hive.lock.manager is set to \n" +
        "org.apache.hadoop.hive.ql.lockmgr.zookeeper.ZooKeeperHiveLockManager, \n" +
        "2. When HiveServer2 supports service discovery via Zookeeper.\n" +
        "3. For delegation token storage if zookeeper store is used, if\n" +
        "hive.cluster.delegation.token.store.zookeeper.connectString is not set"),

    HIVE_ZOOKEEPER_CLIENT_PORT("hive.zookeeper.client.port", "2181",
        "The port of ZooKeeper servers to talk to.\n" +
        "If the list of Zookeeper servers specified in hive.zookeeper.quorum\n" +
        "does not contain port numbers, this value is used."),
    HIVE_ZOOKEEPER_SESSION_TIMEOUT("hive.zookeeper.session.timeout", "600000ms",
        new TimeValidator(TimeUnit.MILLISECONDS),
        "ZooKeeper client's session timeout (in milliseconds). The client is disconnected, and as a result, all locks released, \n" +
        "if a heartbeat is not sent in the timeout."),
    HIVE_ZOOKEEPER_NAMESPACE("hive.zookeeper.namespace", "hive_zookeeper_namespace",
        "The parent node under which all ZooKeeper nodes are created."),
    HIVE_ZOOKEEPER_CLEAN_EXTRA_NODES("hive.zookeeper.clean.extra.nodes", false,
        "Clean extra nodes at the end of the session."),
    HIVE_ZOOKEEPER_CONNECTION_MAX_RETRIES("hive.zookeeper.connection.max.retries", 3,
        "Max number of times to retry when connecting to the ZooKeeper server."),
    HIVE_ZOOKEEPER_CONNECTION_BASESLEEPTIME("hive.zookeeper.connection.basesleeptime", "1000ms",
        new TimeValidator(TimeUnit.MILLISECONDS),
        "Initial amount of time (in milliseconds) to wait between retries\n" +
        "when connecting to the ZooKeeper server when using ExponentialBackoffRetry policy."),

    // Transactions
    HIVE_TXN_MANAGER("hive.txn.manager",
        "org.apache.hadoop.hive.ql.lockmgr.DummyTxnManager",
        "Set to org.apache.hadoop.hive.ql.lockmgr.DbTxnManager as part of turning on Hive\n" +
        "transactions, which also requires appropriate settings for hive.compactor.initiator.on,\n" +
        "hive.compactor.worker.threads, hive.support.concurrency (true), hive.enforce.bucketing\n" +
        "(true), and hive.exec.dynamic.partition.mode (nonstrict).\n" +
        "The default DummyTxnManager replicates pre-Hive-0.13 behavior and provides\n" +
        "no transactions."),
    HIVE_TXN_TIMEOUT("hive.txn.timeout", "300s", new TimeValidator(TimeUnit.SECONDS),
        "time after which transactions are declared aborted if the client has not sent a heartbeat."),

    HIVE_TXN_MAX_OPEN_BATCH("hive.txn.max.open.batch", 1000,
        "Maximum number of transactions that can be fetched in one call to open_txns().\n" +
        "This controls how many transactions streaming agents such as Flume or Storm open\n" +
        "simultaneously. The streaming agent then writes that number of entries into a single\n" +
        "file (per Flume agent or Storm bolt). Thus increasing this value decreases the number\n" +
        "of delta files created by streaming agents. But it also increases the number of open\n" +
        "transactions that Hive has to track at any given time, which may negatively affect\n" +
        "read performance."),

    HIVE_COMPACTOR_INITIATOR_ON("hive.compactor.initiator.on", false,
        "Whether to run the initiator and cleaner threads on this metastore instance or not.\n" +
        "Set this to true on one instance of the Thrift metastore service as part of turning\n" +
        "on Hive transactions. For a complete list of parameters required for turning on\n" +
        "transactions, see hive.txn.manager."),

    HIVE_COMPACTOR_WORKER_THREADS("hive.compactor.worker.threads", 0,
        "How many compactor worker threads to run on this metastore instance. Set this to a\n" +
        "positive number on one or more instances of the Thrift metastore service as part of\n" +
        "turning on Hive transactions. For a complete list of parameters required for turning\n" +
        "on transactions, see hive.txn.manager.\n" +
        "Worker threads spawn MapReduce jobs to do compactions. They do not do the compactions\n" +
        "themselves. Increasing the number of worker threads will decrease the time it takes\n" +
        "tables or partitions to be compacted once they are determined to need compaction.\n" +
        "It will also increase the background load on the Hadoop cluster as more MapReduce jobs\n" +
        "will be running in the background."),

    HIVE_COMPACTOR_WORKER_TIMEOUT("hive.compactor.worker.timeout", "86400s",
        new TimeValidator(TimeUnit.SECONDS),
        "Time in seconds after which a compaction job will be declared failed and the\n" +
        "compaction re-queued."),

    HIVE_COMPACTOR_CHECK_INTERVAL("hive.compactor.check.interval", "300s",
        new TimeValidator(TimeUnit.SECONDS),
        "Time in seconds between checks to see if any tables or partitions need to be\n" +
        "compacted. This should be kept high because each check for compaction requires\n" +
        "many calls against the NameNode.\n" +
        "Decreasing this value will reduce the time it takes for compaction to be started\n" +
        "for a table or partition that requires compaction. However, checking if compaction\n" +
        "is needed requires several calls to the NameNode for each table or partition that\n" +
        "has had a transaction done on it since the last major compaction. So decreasing this\n" +
        "value will increase the load on the NameNode."),

    HIVE_COMPACTOR_DELTA_NUM_THRESHOLD("hive.compactor.delta.num.threshold", 10,
        "Number of delta directories in a table or partition that will trigger a minor\n" +
        "compaction."),

    HIVE_COMPACTOR_DELTA_PCT_THRESHOLD("hive.compactor.delta.pct.threshold", 0.1f,
        "Percentage (fractional) size of the delta files relative to the base that will trigger\n" +
        "a major compaction. (1.0 = 100%, so the default 0.1 = 10%.)"),

    HIVE_COMPACTOR_ABORTEDTXN_THRESHOLD("hive.compactor.abortedtxn.threshold", 1000,
        "Number of aborted transactions involving a given table or partition that will trigger\n" +
        "a major compaction."),

    HIVE_COMPACTOR_CLEANER_RUN_INTERVAL("hive.compactor.cleaner.run.interval", "5000ms",
        new TimeValidator(TimeUnit.MILLISECONDS), "Time between runs of the cleaner thread"),

    // For HBase storage handler
    HIVE_HBASE_WAL_ENABLED("hive.hbase.wal.enabled", true,
        "Whether writes to HBase should be forced to the write-ahead log. \n" +
        "Disabling this improves HBase write performance at the risk of lost writes in case of a crash."),
    HIVE_HBASE_GENERATE_HFILES("hive.hbase.generatehfiles", false,
        "True when HBaseStorageHandler should generate hfiles instead of operate against the online table."),
    HIVE_HBASE_SNAPSHOT_NAME("hive.hbase.snapshot.name", null, "The HBase table snapshot name to use."),
    HIVE_HBASE_SNAPSHOT_RESTORE_DIR("hive.hbase.snapshot.restoredir", "/tmp", "The directory in which to " +
        "restore the HBase table snapshot."),

    // For har files
    HIVEARCHIVEENABLED("hive.archive.enabled", false, "Whether archiving operations are permitted"),

    HIVEOPTGBYUSINGINDEX("hive.optimize.index.groupby", false,
        "Whether to enable optimization of group-by queries using Aggregate indexes."),

    HIVEOUTERJOINSUPPORTSFILTERS("hive.outerjoin.supports.filters", true, ""),

    HIVEFETCHTASKCONVERSION("hive.fetch.task.conversion", "more", new StringSet("none", "minimal", "more"),
        "Some select queries can be converted to single FETCH task minimizing latency.\n" +
        "Currently the query should be single sourced not having any subquery and should not have\n" +
        "any aggregations or distincts (which incurs RS), lateral views and joins.\n" +
        "0. none : disable hive.fetch.task.conversion\n" +
        "1. minimal : SELECT STAR, FILTER on partition columns, LIMIT only\n" +
        "2. more    : SELECT, FILTER, LIMIT only (support TABLESAMPLE and virtual columns)"
    ),
    HIVEFETCHTASKCONVERSIONTHRESHOLD("hive.fetch.task.conversion.threshold", 1073741824L,
        "Input threshold for applying hive.fetch.task.conversion. If target table is native, input length\n" +
        "is calculated by summation of file lengths. If it's not native, storage handler for the table\n" +
        "can optionally implement org.apache.hadoop.hive.ql.metadata.InputEstimator interface."),

    HIVEFETCHTASKAGGR("hive.fetch.task.aggr", false,
        "Aggregation queries with no group-by clause (for example, select count(*) from src) execute\n" +
        "final aggregations in single reduce task. If this is set true, Hive delegates final aggregation\n" +
        "stage to fetch task, possibly decreasing the query time."),

    HIVEOPTIMIZEMETADATAQUERIES("hive.compute.query.using.stats", false,
        "When set to true Hive will answer a few queries like count(1) purely using stats\n" +
        "stored in metastore. For basic stats collection turn on the config hive.stats.autogather to true.\n" +
        "For more advanced stats collection need to run analyze table queries."),

    // Serde for FetchTask
    HIVEFETCHOUTPUTSERDE("hive.fetch.output.serde", "org.apache.hadoop.hive.serde2.DelimitedJSONSerDe",
        "The SerDe used by FetchTask to serialize the fetch output."),

    HIVEEXPREVALUATIONCACHE("hive.cache.expr.evaluation", true,
        "If true, the evaluation result of a deterministic expression referenced twice or more\n" +
        "will be cached.\n" +
        "For example, in a filter condition like '.. where key + 10 = 100 or key + 10 = 0'\n" +
        "the expression 'key + 10' will be evaluated/cached once and reused for the following\n" +
        "expression ('key + 10 = 0'). Currently, this is applied only to expressions in select\n" +
        "or filter operators."),

    // Hive Variables
    HIVEVARIABLESUBSTITUTE("hive.variable.substitute", true,
        "This enables substitution using syntax like ${var} ${system:var} and ${env:var}."),
    HIVEVARIABLESUBSTITUTEDEPTH("hive.variable.substitute.depth", 40,
        "The maximum replacements the substitution engine will do."),

    HIVECONFVALIDATION("hive.conf.validation", true,
        "Enables type checking for registered Hive configurations"),

    SEMANTIC_ANALYZER_HOOK("hive.semantic.analyzer.hook", "", ""),
    HIVE_TEST_AUTHORIZATION_SQLSTD_HS2_MODE(
        "hive.test.authz.sstd.hs2.mode", false, "test hs2 mode from .q tests", true),
    HIVE_AUTHORIZATION_ENABLED("hive.security.authorization.enabled", false,
        "enable or disable the Hive client authorization"),
    HIVE_AUTHORIZATION_MANAGER("hive.security.authorization.manager",
        "org.apache.hadoop.hive.ql.security.authorization.DefaultHiveAuthorizationProvider",
        "The Hive client authorization manager class name. The user defined authorization class should implement \n" +
        "interface org.apache.hadoop.hive.ql.security.authorization.HiveAuthorizationProvider."),
    HIVE_AUTHENTICATOR_MANAGER("hive.security.authenticator.manager",
        "org.apache.hadoop.hive.ql.security.HadoopDefaultAuthenticator",
        "hive client authenticator manager class name. The user defined authenticator should implement \n" +
        "interface org.apache.hadoop.hive.ql.security.HiveAuthenticationProvider."),
    HIVE_METASTORE_AUTHORIZATION_MANAGER("hive.security.metastore.authorization.manager",
        "org.apache.hadoop.hive.ql.security.authorization.DefaultHiveMetastoreAuthorizationProvider",
        "Names of authorization manager classes (comma separated) to be used in the metastore\n" +
        "for authorization. The user defined authorization class should implement interface\n" +
        "org.apache.hadoop.hive.ql.security.authorization.HiveMetastoreAuthorizationProvider.\n" +
        "All authorization manager classes have to successfully authorize the metastore API\n" +
        "call for the command execution to be allowed."),
    HIVE_METASTORE_AUTHORIZATION_AUTH_READS("hive.security.metastore.authorization.auth.reads", true,
        "If this is true, metastore authorizer authorizes read actions on database, table"),
    HIVE_METASTORE_AUTHENTICATOR_MANAGER("hive.security.metastore.authenticator.manager",
        "org.apache.hadoop.hive.ql.security.HadoopDefaultMetastoreAuthenticator",
        "authenticator manager class name to be used in the metastore for authentication. \n" +
        "The user defined authenticator should implement interface org.apache.hadoop.hive.ql.security.HiveAuthenticationProvider."),
    HIVE_AUTHORIZATION_TABLE_USER_GRANTS("hive.security.authorization.createtable.user.grants", "",
        "the privileges automatically granted to some users whenever a table gets created.\n" +
        "An example like \"userX,userY:select;userZ:create\" will grant select privilege to userX and userY,\n" +
        "and grant create privilege to userZ whenever a new table created."),
    HIVE_AUTHORIZATION_TABLE_GROUP_GRANTS("hive.security.authorization.createtable.group.grants",
        "",
        "the privileges automatically granted to some groups whenever a table gets created.\n" +
        "An example like \"groupX,groupY:select;groupZ:create\" will grant select privilege to groupX and groupY,\n" +
        "and grant create privilege to groupZ whenever a new table created."),
    HIVE_AUTHORIZATION_TABLE_ROLE_GRANTS("hive.security.authorization.createtable.role.grants", "",
        "the privileges automatically granted to some roles whenever a table gets created.\n" +
        "An example like \"roleX,roleY:select;roleZ:create\" will grant select privilege to roleX and roleY,\n" +
        "and grant create privilege to roleZ whenever a new table created."),
    HIVE_AUTHORIZATION_TABLE_OWNER_GRANTS("hive.security.authorization.createtable.owner.grants",
        "",
        "The privileges automatically granted to the owner whenever a table gets created.\n" +
        "An example like \"select,drop\" will grant select and drop privilege to the owner\n" +
        "of the table. Note that the default gives the creator of a table no access to the\n" +
        "table (but see HIVE-8067)."),
    HIVE_AUTHORIZATION_TASK_FACTORY("hive.security.authorization.task.factory",
        "org.apache.hadoop.hive.ql.parse.authorization.HiveAuthorizationTaskFactoryImpl",
        "Authorization DDL task factory implementation"),

    // if this is not set default value is set during config initialization
    // Default value can't be set in this constructor as it would refer names in other ConfVars
    // whose constructor would not have been called
    HIVE_AUTHORIZATION_SQL_STD_AUTH_CONFIG_WHITELIST(
        "hive.security.authorization.sqlstd.confwhitelist", "",
        "List of comma separated Java regexes. Configurations parameters that match these\n" +
        "regexes can be modified by user when SQL standard authorization is enabled.\n" +
        "To get the default value, use the 'set <param>' command.\n" +
        "Note that the hive.conf.restricted.list checks are still enforced after the white list\n" +
        "check"),

    HIVE_AUTHORIZATION_SQL_STD_AUTH_CONFIG_WHITELIST_APPEND(
        "hive.security.authorization.sqlstd.confwhitelist.append", "",
        "List of comma separated Java regexes, to be appended to list set in\n" +
        "hive.security.authorization.sqlstd.confwhitelist. Using this list instead\n" +
        "of updating the original list means that you can append to the defaults\n" +
        "set by SQL standard authorization instead of replacing it entirely."),

    HIVE_CLI_PRINT_HEADER("hive.cli.print.header", false, "Whether to print the names of the columns in query output."),

    HIVE_ERROR_ON_EMPTY_PARTITION("hive.error.on.empty.partition", false,
        "Whether to throw an exception if dynamic partition insert generates empty results."),

    HIVE_INDEX_COMPACT_FILE("hive.index.compact.file", "", "internal variable"),
    HIVE_INDEX_BLOCKFILTER_FILE("hive.index.blockfilter.file", "", "internal variable"),
    HIVE_INDEX_IGNORE_HDFS_LOC("hive.index.compact.file.ignore.hdfs", false,
        "When true the HDFS location stored in the index file will be ignored at runtime.\n" +
        "If the data got moved or the name of the cluster got changed, the index data should still be usable."),

    HIVE_EXIM_URI_SCHEME_WL("hive.exim.uri.scheme.whitelist", "hdfs,pfile",
        "A comma separated list of acceptable URI schemes for import and export."),
    // temporary variable for testing. This is added just to turn off this feature in case of a bug in
    // deployment. It has not been documented in hive-default.xml intentionally, this should be removed
    // once the feature is stable
    HIVE_MAPPER_CANNOT_SPAN_MULTIPLE_PARTITIONS("hive.mapper.cannot.span.multiple.partitions", false, ""),
    HIVE_REWORK_MAPREDWORK("hive.rework.mapredwork", false,
        "should rework the mapred work or not.\n" +
        "This is first introduced by SymlinkTextInputFormat to replace symlink files with real paths at compile time."),
    HIVE_CONCATENATE_CHECK_INDEX ("hive.exec.concatenate.check.index", true,
        "If this is set to true, Hive will throw error when doing\n" +
        "'alter table tbl_name [partSpec] concatenate' on a table/partition\n" +
        "that has indexes on it. The reason the user want to set this to true\n" +
        "is because it can help user to avoid handling all index drop, recreation,\n" +
        "rebuild work. This is very helpful for tables with thousands of partitions."),
    HIVE_IO_EXCEPTION_HANDLERS("hive.io.exception.handlers", "",
        "A list of io exception handler class names. This is used\n" +
        "to construct a list exception handlers to handle exceptions thrown\n" +
        "by record readers"),

    // operation log configuration
    HIVE_SERVER2_LOGGING_OPERATION_ENABLED("hive.server2.logging.operation.enabled", true,
        "When true, HS2 will save operation logs and make them available for clients"),
    HIVE_SERVER2_LOGGING_OPERATION_LOG_LOCATION("hive.server2.logging.operation.log.location",
        "${system:java.io.tmpdir}" + File.separator + "${system:user.name}" + File.separator +
            "operation_logs",
        "Top level directory where operation logs are stored if logging functionality is enabled"),
    HIVE_SERVER2_LOGGING_OPERATION_VERBOSE("hive.server2.logging.operation.verbose", false,
            "When true, HS2 operation logs available for clients will be verbose"),
    // logging configuration
    HIVE_LOG4J_FILE("hive.log4j.file", "",
        "Hive log4j configuration file.\n" +
        "If the property is not set, then logging will be initialized using hive-log4j.properties found on the classpath.\n" +
        "If the property is set, the value must be a valid URI (java.net.URI, e.g. \"file:///tmp/my-logging.properties\"), \n" +
        "which you can then extract a URL from and pass to PropertyConfigurator.configure(URL)."),
    HIVE_EXEC_LOG4J_FILE("hive.exec.log4j.file", "",
        "Hive log4j configuration file for execution mode(sub command).\n" +
        "If the property is not set, then logging will be initialized using hive-exec-log4j.properties found on the classpath.\n" +
        "If the property is set, the value must be a valid URI (java.net.URI, e.g. \"file:///tmp/my-logging.properties\"), \n" +
        "which you can then extract a URL from and pass to PropertyConfigurator.configure(URL)."),

    HIVE_LOG_EXPLAIN_OUTPUT("hive.log.explain.output", false,
        "Whether to log explain output for every query.\n" +
        "When enabled, will log EXPLAIN EXTENDED output for the query at INFO log4j log level."),

    // prefix used to auto generated column aliases (this should be started with '_')
    HIVE_AUTOGEN_COLUMNALIAS_PREFIX_LABEL("hive.autogen.columnalias.prefix.label", "_c",
        "String used as a prefix when auto generating column alias.\n" +
        "By default the prefix label will be appended with a column position number to form the column alias. \n" +
        "Auto generation would happen if an aggregate function is used in a select clause without an explicit alias."),
    HIVE_AUTOGEN_COLUMNALIAS_PREFIX_INCLUDEFUNCNAME(
        "hive.autogen.columnalias.prefix.includefuncname", false,
        "Whether to include function name in the column alias auto generated by Hive."),

    HIVE_PERF_LOGGER("hive.exec.perf.logger", "org.apache.hadoop.hive.ql.log.PerfLogger",
        "The class responsible for logging client side performance metrics. \n" +
        "Must be a subclass of org.apache.hadoop.hive.ql.log.PerfLogger"),
    HIVE_START_CLEANUP_SCRATCHDIR("hive.start.cleanup.scratchdir", false,
        "To cleanup the Hive scratchdir when starting the Hive Server"),
    HIVE_INSERT_INTO_MULTILEVEL_DIRS("hive.insert.into.multilevel.dirs", false,
        "Where to insert into multilevel directories like\n" +
        "\"insert directory '/HIVEFT25686/chinna/' from table\""),
    HIVE_WAREHOUSE_SUBDIR_INHERIT_PERMS("hive.warehouse.subdir.inherit.perms", true,
        "Set this to false if the table directories should be created\n" +
        "with the permissions derived from dfs umask instead of\n" +
        "inheriting the permission of the warehouse or database directory."),
    HIVE_INSERT_INTO_EXTERNAL_TABLES("hive.insert.into.external.tables", true,
        "whether insert into external tables is allowed"),
    HIVE_TEMPORARY_TABLE_STORAGE(
        "hive.exec.temporary.table.storage", "default", new StringSet("memory",
         "ssd", "default"), "Define the storage policy for temporary tables." +
         "Choices between memory, ssd and default"),

    HIVE_DRIVER_RUN_HOOKS("hive.exec.driver.run.hooks", "",
        "A comma separated list of hooks which implement HiveDriverRunHook. Will be run at the beginning " +
        "and end of Driver.run, these will be run in the order specified."),
    HIVE_DDL_OUTPUT_FORMAT("hive.ddl.output.format", null,
        "The data format to use for DDL output.  One of \"text\" (for human\n" +
        "readable text) or \"json\" (for a json object)."),
    HIVE_ENTITY_SEPARATOR("hive.entity.separator", "@",
        "Separator used to construct names of tables and partitions. For example, dbname@tablename@partitionname"),
    HIVE_CAPTURE_TRANSFORM_ENTITY("hive.entity.capture.transform", false,
        "Compiler to capture transform URI referred in the query"),
    HIVE_DISPLAY_PARTITION_COLUMNS_SEPARATELY("hive.display.partition.cols.separately", true,
        "In older Hive version (0.10 and earlier) no distinction was made between\n" +
        "partition columns or non-partition columns while displaying columns in describe\n" +
        "table. From 0.12 onwards, they are displayed separately. This flag will let you\n" +
        "get old behavior, if desired. See, test-case in patch for HIVE-6689."),

    HIVE_SSL_PROTOCOL_BLACKLIST("hive.ssl.protocol.blacklist", "SSLv2,SSLv3",
        "SSL Versions to disable for all Hive Servers"),

     // HiveServer2 specific configs
    HIVE_SERVER2_MAX_START_ATTEMPTS("hive.server2.max.start.attempts", 30L, new RangeValidator(0L, null),
        "Number of times HiveServer2 will attempt to start before exiting, sleeping 60 seconds " +
        "between retries. \n The default of 30 will keep trying for 30 minutes."),
    HIVE_SERVER2_SUPPORT_DYNAMIC_SERVICE_DISCOVERY("hive.server2.support.dynamic.service.discovery", false,
        "Whether HiveServer2 supports dynamic service discovery for its clients. " +
        "To support this, each instance of HiveServer2 currently uses ZooKeeper to register itself, " +
        "when it is brought up. JDBC/ODBC clients should use the ZooKeeper ensemble: " +
        "hive.zookeeper.quorum in their connection string."),
    HIVE_SERVER2_ZOOKEEPER_NAMESPACE("hive.server2.zookeeper.namespace", "hiveserver2",
        "The parent node in ZooKeeper used by HiveServer2 when supporting dynamic service discovery."),
    // HiveServer2 global init file location
    HIVE_SERVER2_GLOBAL_INIT_FILE_LOCATION("hive.server2.global.init.file.location", "${env:HIVE_CONF_DIR}",
        "Either the location of a HS2 global init file or a directory containing a .hiverc file. If the \n" +
        "property is set, the value must be a valid path to an init file or directory where the init file is located."),
    HIVE_SERVER2_TRANSPORT_MODE("hive.server2.transport.mode", "binary", new StringSet("binary", "http"),
        "Transport mode of HiveServer2."),
    HIVE_SERVER2_THRIFT_BIND_HOST("hive.server2.thrift.bind.host", "",
        "Bind host on which to run the HiveServer2 Thrift service."),

    // http (over thrift) transport settings
    HIVE_SERVER2_THRIFT_HTTP_PORT("hive.server2.thrift.http.port", 10001,
        "Port number of HiveServer2 Thrift interface when hive.server2.transport.mode is 'http'."),
    HIVE_SERVER2_THRIFT_HTTP_PATH("hive.server2.thrift.http.path", "cliservice",
        "Path component of URL endpoint when in HTTP mode."),
    HIVE_SERVER2_THRIFT_MAX_MESSAGE_SIZE("hive.server2.thrift.max.message.size", 100*1024*1024,
        "Maximum message size in bytes a HS2 server will accept."),
    HIVE_SERVER2_THRIFT_HTTP_MIN_WORKER_THREADS("hive.server2.thrift.http.min.worker.threads", 5,
        "Minimum number of worker threads when in HTTP mode."),
    HIVE_SERVER2_THRIFT_HTTP_MAX_WORKER_THREADS("hive.server2.thrift.http.max.worker.threads", 500,
        "Maximum number of worker threads when in HTTP mode."),
    HIVE_SERVER2_THRIFT_HTTP_MAX_IDLE_TIME("hive.server2.thrift.http.max.idle.time", "1800s",
        new TimeValidator(TimeUnit.MILLISECONDS),
        "Maximum idle time for a connection on the server when in HTTP mode."),
    HIVE_SERVER2_THRIFT_HTTP_WORKER_KEEPALIVE_TIME("hive.server2.thrift.http.worker.keepalive.time", "60s",
        new TimeValidator(TimeUnit.SECONDS),
        "Keepalive time for an idle http worker thread. When the number of workers exceeds min workers, " +
        "excessive threads are killed after this time interval."),

    // binary transport settings
    HIVE_SERVER2_THRIFT_PORT("hive.server2.thrift.port", 10000,
        "Port number of HiveServer2 Thrift interface when hive.server2.transport.mode is 'binary'."),
    HIVE_SERVER2_THRIFT_SASL_QOP("hive.server2.thrift.sasl.qop", "auth",
        new StringSet("auth", "auth-int", "auth-conf"),
        "Sasl QOP value; set it to one of following values to enable higher levels of\n" +
        "protection for HiveServer2 communication with clients.\n" +
        "Setting hadoop.rpc.protection to a higher level than HiveServer2 does not\n" +
        "make sense in most situations. HiveServer2 ignores hadoop.rpc.protection in favor\n" +
        "of hive.server2.thrift.sasl.qop.\n" +
        "  \"auth\" - authentication only (default)\n" +
        "  \"auth-int\" - authentication plus integrity protection\n" +
        "  \"auth-conf\" - authentication plus integrity and confidentiality protection\n" +
        "This is applicable only if HiveServer2 is configured to use Kerberos authentication."),
    HIVE_SERVER2_THRIFT_MIN_WORKER_THREADS("hive.server2.thrift.min.worker.threads", 5,
        "Minimum number of Thrift worker threads"),
    HIVE_SERVER2_THRIFT_MAX_WORKER_THREADS("hive.server2.thrift.max.worker.threads", 500,
        "Maximum number of Thrift worker threads"),
    HIVE_SERVER2_THRIFT_LOGIN_BEBACKOFF_SLOT_LENGTH(
        "hive.server2.thrift.exponential.backoff.slot.length", "100ms",
        new TimeValidator(TimeUnit.MILLISECONDS),
        "Binary exponential backoff slot time for Thrift clients during login to HiveServer2,\n" +
        "for retries until hitting Thrift client timeout"),
    HIVE_SERVER2_THRIFT_LOGIN_TIMEOUT("hive.server2.thrift.login.timeout", "20s",
        new TimeValidator(TimeUnit.SECONDS), "Timeout for Thrift clients during login to HiveServer2"),
    HIVE_SERVER2_THRIFT_WORKER_KEEPALIVE_TIME("hive.server2.thrift.worker.keepalive.time", "60s",
        new TimeValidator(TimeUnit.SECONDS),
        "Keepalive time (in seconds) for an idle worker thread. When the number of workers exceeds min workers, " +
        "excessive threads are killed after this time interval."),
    // Configuration for async thread pool in SessionManager
    HIVE_SERVER2_ASYNC_EXEC_THREADS("hive.server2.async.exec.threads", 100,
        "Number of threads in the async thread pool for HiveServer2"),
    HIVE_SERVER2_ASYNC_EXEC_SHUTDOWN_TIMEOUT("hive.server2.async.exec.shutdown.timeout", "10s",
        new TimeValidator(TimeUnit.SECONDS),
        "How long HiveServer2 shutdown will wait for async threads to terminate."),
    HIVE_SERVER2_ASYNC_EXEC_WAIT_QUEUE_SIZE("hive.server2.async.exec.wait.queue.size", 100,
        "Size of the wait queue for async thread pool in HiveServer2.\n" +
        "After hitting this limit, the async thread pool will reject new requests."),
    HIVE_SERVER2_ASYNC_EXEC_KEEPALIVE_TIME("hive.server2.async.exec.keepalive.time", "10s",
        new TimeValidator(TimeUnit.SECONDS),
        "Time that an idle HiveServer2 async thread (from the thread pool) will wait for a new task\n" +
        "to arrive before terminating"),
    HIVE_SERVER2_LONG_POLLING_TIMEOUT("hive.server2.long.polling.timeout", "5000ms",
        new TimeValidator(TimeUnit.MILLISECONDS),
        "Time that HiveServer2 will wait before responding to asynchronous calls that use long polling"),

    // HiveServer2 auth configuration
    HIVE_SERVER2_AUTHENTICATION("hive.server2.authentication", "NONE",
      new StringSet("NOSASL", "NONE", "LDAP", "KERBEROS", "PAM", "CUSTOM"),
        "Client authentication types.\n" +
        "  NONE: no authentication check\n" +
        "  LDAP: LDAP/AD based authentication\n" +
        "  KERBEROS: Kerberos/GSSAPI authentication\n" +
        "  CUSTOM: Custom authentication provider\n" +
        "          (Use with property hive.server2.custom.authentication.class)\n" +
        "  PAM: Pluggable authentication module\n" +
        "  NOSASL:  Raw transport"),
    HIVE_SERVER2_ALLOW_USER_SUBSTITUTION("hive.server2.allow.user.substitution", true,
        "Allow alternate user to be specified as part of HiveServer2 open connection request."),
    HIVE_SERVER2_KERBEROS_KEYTAB("hive.server2.authentication.kerberos.keytab", "",
        "Kerberos keytab file for server principal"),
    HIVE_SERVER2_KERBEROS_PRINCIPAL("hive.server2.authentication.kerberos.principal", "",
        "Kerberos server principal"),
    HIVE_SERVER2_SPNEGO_KEYTAB("hive.server2.authentication.spnego.keytab", "",
        "keytab file for SPNego principal, optional,\n" +
        "typical value would look like /etc/security/keytabs/spnego.service.keytab,\n" +
        "This keytab would be used by HiveServer2 when Kerberos security is enabled and \n" +
        "HTTP transport mode is used.\n" +
        "This needs to be set only if SPNEGO is to be used in authentication.\n" +
        "SPNego authentication would be honored only if valid\n" +
        "  hive.server2.authentication.spnego.principal\n" +
        "and\n" +
        "  hive.server2.authentication.spnego.keytab\n" +
        "are specified."),
    HIVE_SERVER2_SPNEGO_PRINCIPAL("hive.server2.authentication.spnego.principal", "",
        "SPNego service principal, optional,\n" +
        "typical value would look like HTTP/_HOST@EXAMPLE.COM\n" +
        "SPNego service principal would be used by HiveServer2 when Kerberos security is enabled\n" +
        "and HTTP transport mode is used.\n" +
        "This needs to be set only if SPNEGO is to be used in authentication."),
    HIVE_SERVER2_PLAIN_LDAP_URL("hive.server2.authentication.ldap.url", null,
        "LDAP connection URL(s),\n" +
         "this value could contain URLs to mutiple LDAP servers instances for HA,\n" +
         "each LDAP URL is separated by a SPACE character. URLs are used in the \n" +
         " order specified until a connection is successful."),
    HIVE_SERVER2_PLAIN_LDAP_BASEDN("hive.server2.authentication.ldap.baseDN", null, "LDAP base DN"),
    HIVE_SERVER2_PLAIN_LDAP_DOMAIN("hive.server2.authentication.ldap.Domain", null, ""),
    HIVE_SERVER2_CUSTOM_AUTHENTICATION_CLASS("hive.server2.custom.authentication.class", null,
        "Custom authentication class. Used when property\n" +
        "'hive.server2.authentication' is set to 'CUSTOM'. Provided class\n" +
        "must be a proper implementation of the interface\n" +
        "org.apache.hive.service.auth.PasswdAuthenticationProvider. HiveServer2\n" +
        "will call its Authenticate(user, passed) method to authenticate requests.\n" +
        "The implementation may optionally implement Hadoop's\n" +
        "org.apache.hadoop.conf.Configurable class to grab Hive's Configuration object."),
    HIVE_SERVER2_PAM_SERVICES("hive.server2.authentication.pam.services", null,
      "List of the underlying pam services that should be used when auth type is PAM\n" +
      "A file with the same name must exist in /etc/pam.d"),

    HIVE_SERVER2_ENABLE_DOAS("hive.server2.enable.doAs", true,
        "Setting this property to true will have HiveServer2 execute\n" +
        "Hive operations as the user making the calls to it."),
    HIVE_SERVER2_TABLE_TYPE_MAPPING("hive.server2.table.type.mapping", "CLASSIC", new StringSet("CLASSIC", "HIVE"),
        "This setting reflects how HiveServer2 will report the table types for JDBC and other\n" +
        "client implementations that retrieve the available tables and supported table types\n" +
        "  HIVE : Exposes Hive's native table types like MANAGED_TABLE, EXTERNAL_TABLE, VIRTUAL_VIEW\n" +
        "  CLASSIC : More generic types like TABLE and VIEW"),
    HIVE_SERVER2_SESSION_HOOK("hive.server2.session.hook", "", ""),
    HIVE_SERVER2_USE_SSL("hive.server2.use.SSL", false,
        "Set this to true for using SSL encryption in HiveServer2."),
    HIVE_SERVER2_SSL_KEYSTORE_PATH("hive.server2.keystore.path", "",
        "SSL certificate keystore location."),
    HIVE_SERVER2_SSL_KEYSTORE_PASSWORD("hive.server2.keystore.password", "",
        "SSL certificate keystore password."),
    HIVE_SERVER2_MAP_FAIR_SCHEDULER_QUEUE("hive.server2.map.fair.scheduler.queue", true,
        "If the YARN fair scheduler is configured and HiveServer2 is running in non-impersonation mode,\n" +
        "this setting determines the user for fair scheduler queue mapping.\n" +
        "If set to true (default), the logged-in user determines the fair scheduler queue\n" +
        "for submitted jobs, so that map reduce resource usage can be tracked by user.\n" +
        "If set to false, all Hive jobs go to the 'hive' user's queue."),
    HIVE_SERVER2_BUILTIN_UDF_WHITELIST("hive.server2.builtin.udf.whitelist", "",
        "Comma separated list of builtin udf names allowed in queries.\n" +
        "An empty whitelist allows all builtin udfs to be executed. " +
        " The udf black list takes precedence over udf white list"),
    HIVE_SERVER2_BUILTIN_UDF_BLACKLIST("hive.server2.builtin.udf.blacklist", "",
         "Comma separated list of udfs names. These udfs will not be allowed in queries." +
         " The udf black list takes precedence over udf white list"),

    HIVE_SECURITY_COMMAND_WHITELIST("hive.security.command.whitelist", "set,reset,dfs,add,list,delete,reload,compile",
        "Comma separated list of non-SQL Hive commands users are authorized to execute"),

    HIVE_SERVER2_SESSION_CHECK_INTERVAL("hive.server2.session.check.interval", "0ms",
        new TimeValidator(TimeUnit.MILLISECONDS, 3000l, true, null, false),
        "The check interval for session/operation timeout, which can be disabled by setting to zero or negative value."),
    HIVE_SERVER2_IDLE_SESSION_TIMEOUT("hive.server2.idle.session.timeout", "0ms",
        new TimeValidator(TimeUnit.MILLISECONDS),
        "Session will be closed when it's not accessed for this duration, which can be disabled by setting to zero or negative value."),
    HIVE_SERVER2_IDLE_OPERATION_TIMEOUT("hive.server2.idle.operation.timeout", "0ms",
        new TimeValidator(TimeUnit.MILLISECONDS),
        "Operation will be closed when it's not accessed for this duration of time, which can be disabled by setting to zero value.\n" +
        "  With positive value, it's checked for operations in terminal state only (FINISHED, CANCELED, CLOSED, ERROR).\n" +
        "  With negative value, it's checked for all of the operations regardless of state."),

    HIVE_CONF_RESTRICTED_LIST("hive.conf.restricted.list",
        "hive.security.authenticator.manager,hive.security.authorization.manager,hive.users.in.admin.role",
        "Comma separated list of configuration options which are immutable at runtime"),

    // If this is set all move tasks at the end of a multi-insert query will only begin once all
    // outputs are ready
    HIVE_MULTI_INSERT_MOVE_TASKS_SHARE_DEPENDENCIES(
        "hive.multi.insert.move.tasks.share.dependencies", false,
        "If this is set all move tasks for tables/partitions (not directories) at the end of a\n" +
        "multi-insert query will only begin once the dependencies for all these move tasks have been\n" +
        "met.\n" +
        "Advantages: If concurrency is enabled, the locks will only be released once the query has\n" +
        "            finished, so with this config enabled, the time when the table/partition is\n" +
        "            generated will be much closer to when the lock on it is released.\n" +
        "Disadvantages: If concurrency is not enabled, with this disabled, the tables/partitions which\n" +
        "               are produced by this query and finish earlier will be available for querying\n" +
        "               much earlier.  Since the locks are only released once the query finishes, this\n" +
        "               does not apply if concurrency is enabled."),

    HIVE_INFER_BUCKET_SORT("hive.exec.infer.bucket.sort", false,
        "If this is set, when writing partitions, the metadata will include the bucketing/sorting\n" +
        "properties with which the data was written if any (this will not overwrite the metadata\n" +
        "inherited from the table if the table is bucketed/sorted)"),

    HIVE_INFER_BUCKET_SORT_NUM_BUCKETS_POWER_TWO(
        "hive.exec.infer.bucket.sort.num.buckets.power.two", false,
        "If this is set, when setting the number of reducers for the map reduce task which writes the\n" +
        "final output files, it will choose a number which is a power of two, unless the user specifies\n" +
        "the number of reducers to use using mapred.reduce.tasks.  The number of reducers\n" +
        "may be set to a power of two, only to be followed by a merge task meaning preventing\n" +
        "anything from being inferred.\n" +
        "With hive.exec.infer.bucket.sort set to true:\n" +
        "Advantages:  If this is not set, the number of buckets for partitions will seem arbitrary,\n" +
        "             which means that the number of mappers used for optimized joins, for example, will\n" +
        "             be very low.  With this set, since the number of buckets used for any partition is\n" +
        "             a power of two, the number of mappers used for optimized joins will be the least\n" +
        "             number of buckets used by any partition being joined.\n" +
        "Disadvantages: This may mean a much larger or much smaller number of reducers being used in the\n" +
        "               final map reduce job, e.g. if a job was originally going to take 257 reducers,\n" +
        "               it will now take 512 reducers, similarly if the max number of reducers is 511,\n" +
        "               and a job was going to use this many, it will now use 256 reducers."),

    HIVEOPTLISTBUCKETING("hive.optimize.listbucketing", false,
        "Enable list bucketing optimizer. Default value is false so that we disable it by default."),

    // Allow TCP Keep alive socket option for for HiveServer or a maximum timeout for the socket.
    SERVER_READ_SOCKET_TIMEOUT("hive.server.read.socket.timeout", "10s",
        new TimeValidator(TimeUnit.SECONDS),
        "Timeout for the HiveServer to close the connection if no response from the client. By default, 10 seconds."),
    SERVER_TCP_KEEP_ALIVE("hive.server.tcp.keepalive", true,
        "Whether to enable TCP keepalive for the Hive Server. Keepalive will prevent accumulation of half-open connections."),

    HIVE_DECODE_PARTITION_NAME("hive.decode.partition.name", false,
        "Whether to show the unquoted partition names in query results."),

    HIVE_EXECUTION_ENGINE("hive.execution.engine", "mr", new StringSet("mr", "tez", "spark"),
        "Chooses execution engine. Options are: mr (Map reduce, default), tez (hadoop 2 only), spark"),
    HIVE_JAR_DIRECTORY("hive.jar.directory", null,
        "This is the location hive in tez mode will look for to find a site wide \n" +
        "installed hive instance."),
    HIVE_USER_INSTALL_DIR("hive.user.install.directory", "/user/",
        "If hive (in tez mode only) cannot find a usable hive jar in \"hive.jar.directory\", \n" +
        "it will upload the hive jar to \"hive.user.install.directory/user.name\"\n" +
        "and use it to run queries."),

    // Vectorization enabled
    HIVE_VECTORIZATION_ENABLED("hive.vectorized.execution.enabled", false,
        "This flag should be set to true to enable vectorized mode of query execution.\n" +
        "The default value is false."),
    HIVE_VECTORIZATION_REDUCE_ENABLED("hive.vectorized.execution.reduce.enabled", true,
            "This flag should be set to true to enable vectorized mode of the reduce-side of query execution.\n" +
            "The default value is true."),
    HIVE_VECTORIZATION_REDUCE_GROUPBY_ENABLED("hive.vectorized.execution.reduce.groupby.enabled", true,
            "This flag should be set to true to enable vectorized mode of the reduce-side GROUP BY query execution.\n" +
            "The default value is true."),
    HIVE_VECTORIZATION_GROUPBY_CHECKINTERVAL("hive.vectorized.groupby.checkinterval", 100000,
        "Number of entries added to the group by aggregation hash before a recomputation of average entry size is performed."),
    HIVE_VECTORIZATION_GROUPBY_MAXENTRIES("hive.vectorized.groupby.maxentries", 1000000,
        "Max number of entries in the vector group by aggregation hashtables. \n" +
        "Exceeding this will trigger a flush irrelevant of memory pressure condition."),
    HIVE_VECTORIZATION_GROUPBY_FLUSH_PERCENT("hive.vectorized.groupby.flush.percent", (float) 0.1,
        "Percent of entries in the group by aggregation hash flushed when the memory threshold is exceeded."),

    HIVE_TYPE_CHECK_ON_INSERT("hive.typecheck.on.insert", true, ""),
    HIVE_HADOOP_CLASSPATH("hive.hadoop.classpath", null,
        "For Windows OS, we need to pass HIVE_HADOOP_CLASSPATH Java parameter while starting HiveServer2 \n" +
        "using \"-hiveconf hive.hadoop.classpath=%HIVE_LIB%\"."),

    HIVE_RPC_QUERY_PLAN("hive.rpc.query.plan", false,
        "Whether to send the query plan via local resource or RPC"),
    HIVE_AM_SPLIT_GENERATION("hive.compute.splits.in.am", true,
        "Whether to generate the splits locally or in the AM (tez only)"),

    HIVE_PREWARM_ENABLED("hive.prewarm.enabled", false, "Enables container prewarm for Tez (Hadoop 2 only)"),
    HIVE_PREWARM_NUM_CONTAINERS("hive.prewarm.numcontainers", 10, "Controls the number of containers to prewarm for Tez (Hadoop 2 only)"),

    HIVESTAGEIDREARRANGE("hive.stageid.rearrange", "none", new StringSet("none", "idonly", "traverse", "execution"), ""),
    HIVEEXPLAINDEPENDENCYAPPENDTASKTYPES("hive.explain.dependency.append.tasktype", false, ""),

    HIVECOUNTERGROUP("hive.counters.group.name", "HIVE",
        "The name of counter group for internal Hive variables (CREATED_FILE, FATAL_ERROR, etc.)"),

    HIVE_SERVER2_TEZ_DEFAULT_QUEUES("hive.server2.tez.default.queues", "",
        "A list of comma separated values corresponding to YARN queues of the same name.\n" +
        "When HiveServer2 is launched in Tez mode, this configuration needs to be set\n" +
        "for multiple Tez sessions to run in parallel on the cluster."),
    HIVE_SERVER2_TEZ_SESSIONS_PER_DEFAULT_QUEUE("hive.server2.tez.sessions.per.default.queue", 1,
        "A positive integer that determines the number of Tez sessions that should be\n" +
        "launched on each of the queues specified by \"hive.server2.tez.default.queues\".\n" +
        "Determines the parallelism on each queue."),
    HIVE_SERVER2_TEZ_INITIALIZE_DEFAULT_SESSIONS("hive.server2.tez.initialize.default.sessions", false,
        "This flag is used in HiveServer2 to enable a user to use HiveServer2 without\n" +
        "turning on Tez for HiveServer2. The user could potentially want to run queries\n" +
        "over Tez without the pool of sessions."),

    HIVE_QUOTEDID_SUPPORT("hive.support.quoted.identifiers", "column",
        new StringSet("none", "column"),
        "Whether to use quoted identifier. 'none' or 'column' can be used. \n" +
        "  none: default(past) behavior. Implies only alphaNumeric and underscore are valid characters in identifiers.\n" +
        "  column: implies column names can contain any character."
    ),

    // role names are case-insensitive
    USERS_IN_ADMIN_ROLE("hive.users.in.admin.role", "", false,
        "Comma separated list of users who are in admin role for bootstrapping.\n" +
        "More users can be added in ADMIN role later."),

    HIVE_COMPAT("hive.compat", HiveCompat.DEFAULT_COMPAT_LEVEL,
        "Enable (configurable) deprecated behaviors by setting desired level of backward compatibility.\n" +
        "Setting to 0.12:\n" +
        "  Maintains division behavior: int / int = double"),
    HIVE_CONVERT_JOIN_BUCKET_MAPJOIN_TEZ("hive.convert.join.bucket.mapjoin.tez", false,
        "Whether joins can be automatically converted to bucket map joins in hive \n" +
        "when tez is used as the execution engine."),

    HIVE_CHECK_CROSS_PRODUCT("hive.exec.check.crossproducts", true,
        "Check if a plan contains a Cross Product. If there is one, output a warning to the Session's console."),
    HIVE_LOCALIZE_RESOURCE_WAIT_INTERVAL("hive.localize.resource.wait.interval", "5000ms",
        new TimeValidator(TimeUnit.MILLISECONDS),
        "Time to wait for another thread to localize the same resource for hive-tez."),
    HIVE_LOCALIZE_RESOURCE_NUM_WAIT_ATTEMPTS("hive.localize.resource.num.wait.attempts", 5,
        "The number of attempts waiting for localizing a resource in hive-tez."),
    TEZ_AUTO_REDUCER_PARALLELISM("hive.tez.auto.reducer.parallelism", false,
        "Turn on Tez' auto reducer parallelism feature. When enabled, Hive will still estimate data sizes\n" +
        "and set parallelism estimates. Tez will sample source vertices' output sizes and adjust the estimates at runtime as\n" +
        "necessary."),
    TEZ_MAX_PARTITION_FACTOR("hive.tez.max.partition.factor", 2f,
        "When auto reducer parallelism is enabled this factor will be used to over-partition data in shuffle edges."),
    TEZ_MIN_PARTITION_FACTOR("hive.tez.min.partition.factor", 0.25f,
        "When auto reducer parallelism is enabled this factor will be used to put a lower limit to the number\n" +
        "of reducers that tez specifies."),
    TEZ_DYNAMIC_PARTITION_PRUNING(
        "hive.tez.dynamic.partition.pruning", true,
        "When dynamic pruning is enabled, joins on partition keys will be processed by sending\n" +
        "events from the processing vertices to the Tez application master. These events will be\n" +
        "used to prune unnecessary partitions."),
    TEZ_DYNAMIC_PARTITION_PRUNING_MAX_EVENT_SIZE("hive.tez.dynamic.partition.pruning.max.event.size", 1*1024*1024L,
        "Maximum size of events sent by processors in dynamic pruning. If this size is crossed no pruning will take place."),

    TEZ_DYNAMIC_PARTITION_PRUNING_MAX_DATA_SIZE("hive.tez.dynamic.partition.pruning.max.data.size", 100*1024*1024L,
        "Maximum total data size of events in dynamic pruning."),
    TEZ_SMB_NUMBER_WAVES(
        "hive.tez.smb.number.waves",
        (float) 0.5,
        "The number of waves in which to run the SMB join. Account for cluster being occupied. Ideally should be 1 wave."),
    TEZ_EXEC_SUMMARY(
        "hive.tez.exec.print.summary",
        false,
        "Display breakdown of execution steps, for every query executed by the shell."),
    TEZ_EXEC_INPLACE_PROGRESS(
        "hive.tez.exec.inplace.progress",
        true,
        "Updates tez job execution progress in-place in the terminal."),
<<<<<<< HEAD

    LLAP_ENABLED("hive.llap.enabled", true, ""),
    LLAP_LOW_LEVEL_CACHE("hive.llap.use.lowlevel.cache", true, ""),
    LLAP_ORC_CACHE_MIN_ALLOC("hive.llap.cache.orc.alloc.min", 128 * 1024, ""),
    LLAP_ORC_CACHE_MAX_ALLOC("hive.llap.cache.orc.alloc.max", 16 * 1024 * 1024, ""),
    LLAP_ORC_CACHE_ARENA_SIZE("hive.llap.cache.orc.arena.size", 128 * 1024 * 1024, ""),
    LLAP_ORC_CACHE_MAX_SIZE("hive.llap.cache.orc.size", 1024L * 1024 * 1024, ""),
    LLAP_REQUEST_THREAD_COUNT("hive.llap.request.thread.count", 16, ""),
    LLAP_USE_LRFU("hive.llap.use.lrfu", true, ""),
    LLAP_LRFU_LAMBDA("hive.llap.lrfu.lambda", 0.01f, "")

=======
    SPARK_CLIENT_FUTURE_TIMEOUT(
        "hive.spark.client.future.timeout",
        "60s",
        new TimeValidator(TimeUnit.SECONDS),
        "remote spark client JobHandle future timeout value in seconds.")
>>>>>>> 16bee816
    ;

    public final String varname;
    private final String defaultExpr;

    public final String defaultStrVal;
    public final int defaultIntVal;
    public final long defaultLongVal;
    public final float defaultFloatVal;
    public final boolean defaultBoolVal;

    private final Class<?> valClass;
    private final VarType valType;

    private final Validator validator;

    private final String description;

    private final boolean excluded;
    private final boolean caseSensitive;

    ConfVars(String varname, Object defaultVal, String description) {
      this(varname, defaultVal, null, description, true, false);
    }

    ConfVars(String varname, Object defaultVal, String description, boolean excluded) {
      this(varname, defaultVal, null, description, true, excluded);
    }

    ConfVars(String varname, String defaultVal, boolean caseSensitive, String description) {
      this(varname, defaultVal, null, description, caseSensitive, false);
    }

    ConfVars(String varname, Object defaultVal, Validator validator, String description) {
      this(varname, defaultVal, validator, description, true, false);
    }

    ConfVars(String varname, Object defaultVal, Validator validator, String description, boolean caseSensitive, boolean excluded) {
      this.varname = varname;
      this.validator = validator;
      this.description = description;
      this.defaultExpr = defaultVal == null ? null : String.valueOf(defaultVal);
      this.excluded = excluded;
      this.caseSensitive = caseSensitive;
      if (defaultVal == null || defaultVal instanceof String) {
        this.valClass = String.class;
        this.valType = VarType.STRING;
        this.defaultStrVal = SystemVariables.substitute((String)defaultVal);
        this.defaultIntVal = -1;
        this.defaultLongVal = -1;
        this.defaultFloatVal = -1;
        this.defaultBoolVal = false;
      } else if (defaultVal instanceof Integer) {
        this.valClass = Integer.class;
        this.valType = VarType.INT;
        this.defaultStrVal = null;
        this.defaultIntVal = (Integer)defaultVal;
        this.defaultLongVal = -1;
        this.defaultFloatVal = -1;
        this.defaultBoolVal = false;
      } else if (defaultVal instanceof Long) {
        this.valClass = Long.class;
        this.valType = VarType.LONG;
        this.defaultStrVal = null;
        this.defaultIntVal = -1;
        this.defaultLongVal = (Long)defaultVal;
        this.defaultFloatVal = -1;
        this.defaultBoolVal = false;
      } else if (defaultVal instanceof Float) {
        this.valClass = Float.class;
        this.valType = VarType.FLOAT;
        this.defaultStrVal = null;
        this.defaultIntVal = -1;
        this.defaultLongVal = -1;
        this.defaultFloatVal = (Float)defaultVal;
        this.defaultBoolVal = false;
      } else if (defaultVal instanceof Boolean) {
        this.valClass = Boolean.class;
        this.valType = VarType.BOOLEAN;
        this.defaultStrVal = null;
        this.defaultIntVal = -1;
        this.defaultLongVal = -1;
        this.defaultFloatVal = -1;
        this.defaultBoolVal = (Boolean)defaultVal;
      } else {
        throw new IllegalArgumentException("Not supported type value " + defaultVal.getClass() +
            " for name " + varname);
      }
    }

    public boolean isType(String value) {
      return valType.isType(value);
    }

    public Validator getValidator() {
      return validator;
    }

    public String validate(String value) {
      return validator == null ? null : validator.validate(value);
    }

    public String validatorDescription() {
      return validator == null ? null : validator.toDescription();
    }

    public String typeString() {
      String type = valType.typeString();
      if (valType == VarType.STRING && validator != null) {
        if (validator instanceof TimeValidator) {
          type += "(TIME)";
        }
      }
      return type;
    }

    public String getRawDescription() {
      return description;
    }

    public String getDescription() {
      String validator = validatorDescription();
      if (validator != null) {
        return validator + ".\n" + description;
      }
      return description;
    }

    public boolean isExcluded() {
      return excluded;
    }

    public boolean isCaseSensitive() {
      return caseSensitive;
    }

    @Override
    public String toString() {
      return varname;
    }

    private static String findHadoopBinary() {
      String val = System.getenv("HADOOP_HOME");
      // In Hadoop 1.X and Hadoop 2.X HADOOP_HOME is gone and replaced with HADOOP_PREFIX
      if (val == null) {
        val = System.getenv("HADOOP_PREFIX");
      }
      // and if all else fails we can at least try /usr/bin/hadoop
      val = (val == null ? File.separator + "usr" : val)
        + File.separator + "bin" + File.separator + "hadoop";
      // Launch hadoop command file on windows.
      return val + (Shell.WINDOWS ? ".cmd" : "");
    }

    public String getDefaultValue() {
      return valType.defaultValueString(this);
    }

    public String getDefaultExpr() {
      return defaultExpr;
    }

    enum VarType {
      STRING {
        @Override
        void checkType(String value) throws Exception { }
        @Override
        String defaultValueString(ConfVars confVar) { return confVar.defaultStrVal; }
      },
      INT {
        @Override
        void checkType(String value) throws Exception { Integer.valueOf(value); }
      },
      LONG {
        @Override
        void checkType(String value) throws Exception { Long.valueOf(value); }
      },
      FLOAT {
        @Override
        void checkType(String value) throws Exception { Float.valueOf(value); }
      },
      BOOLEAN {
        @Override
        void checkType(String value) throws Exception { Boolean.valueOf(value); }
      };

      boolean isType(String value) {
        try { checkType(value); } catch (Exception e) { return false; }
        return true;
      }
      String typeString() { return name().toUpperCase();}
      String defaultValueString(ConfVars confVar) { return confVar.defaultExpr; }
      abstract void checkType(String value) throws Exception;
    }
  }

  /**
   * Writes the default ConfVars out to a byte array and returns an input
   * stream wrapping that byte array.
   *
   * We need this in order to initialize the ConfVar properties
   * in the underling Configuration object using the addResource(InputStream)
   * method.
   *
   * It is important to use a LoopingByteArrayInputStream because it turns out
   * addResource(InputStream) is broken since Configuration tries to read the
   * entire contents of the same InputStream repeatedly without resetting it.
   * LoopingByteArrayInputStream has special logic to handle this.
   */
  private static synchronized InputStream getConfVarInputStream() {
    if (confVarByteArray == null) {
      try {
        // Create a Hadoop configuration without inheriting default settings.
        Configuration conf = new Configuration(false);

        applyDefaultNonNullConfVars(conf);

        ByteArrayOutputStream confVarBaos = new ByteArrayOutputStream();
        conf.writeXml(confVarBaos);
        confVarByteArray = confVarBaos.toByteArray();
      } catch (Exception e) {
        // We're pretty screwed if we can't load the default conf vars
        throw new RuntimeException("Failed to initialize default Hive configuration variables!", e);
      }
    }
    return new LoopingByteArrayInputStream(confVarByteArray);
  }

  public void verifyAndSet(String name, String value) throws IllegalArgumentException {
    if (modWhiteListPattern != null) {
      Matcher wlMatcher = modWhiteListPattern.matcher(name);
      if (!wlMatcher.matches()) {
        throw new IllegalArgumentException("Cannot modify " + name + " at runtime. "
            + "It is not in list of params that are allowed to be modified at runtime");
      }
    }
    if (restrictList.contains(name)) {
      throw new IllegalArgumentException("Cannot modify " + name + " at runtime. It is in the list"
          + "of parameters that can't be modified at runtime");
    }
    isSparkConfigUpdated = name.startsWith("spark");
    set(name, value);
  }

  public static int getIntVar(Configuration conf, ConfVars var) {
    assert (var.valClass == Integer.class) : var.varname;
    return conf.getInt(var.varname, var.defaultIntVal);
  }

  public static void setIntVar(Configuration conf, ConfVars var, int val) {
    assert (var.valClass == Integer.class) : var.varname;
    conf.setInt(var.varname, val);
  }

  public int getIntVar(ConfVars var) {
    return getIntVar(this, var);
  }

  public void setIntVar(ConfVars var, int val) {
    setIntVar(this, var, val);
  }

  public static long getTimeVar(Configuration conf, ConfVars var, TimeUnit outUnit) {
    return toTime(getVar(conf, var), getDefaultTimeUnit(var), outUnit);
  }

  public static void setTimeVar(Configuration conf, ConfVars var, long time, TimeUnit timeunit) {
    assert (var.valClass == String.class) : var.varname;
    conf.set(var.varname, time + stringFor(timeunit));
  }

  public long getTimeVar(ConfVars var, TimeUnit outUnit) {
    return getTimeVar(this, var, outUnit);
  }

  public void setTimeVar(ConfVars var, long time, TimeUnit outUnit) {
    setTimeVar(this, var, time, outUnit);
  }

  private static TimeUnit getDefaultTimeUnit(ConfVars var) {
    TimeUnit inputUnit = null;
    if (var.validator instanceof TimeValidator) {
      inputUnit = ((TimeValidator)var.validator).getTimeUnit();
    }
    return inputUnit;
  }

  public static long toTime(String value, TimeUnit inputUnit, TimeUnit outUnit) {
    String[] parsed = parseTime(value.trim());
    return outUnit.convert(Long.valueOf(parsed[0].trim().trim()), unitFor(parsed[1].trim(), inputUnit));
  }

  private static String[] parseTime(String value) {
    char[] chars = value.toCharArray();
    int i = 0;
    for (; i < chars.length && (chars[i] == '-' || Character.isDigit(chars[i])); i++) {
    }
    return new String[] {value.substring(0, i), value.substring(i)};
  }

  public static TimeUnit unitFor(String unit, TimeUnit defaultUnit) {
    unit = unit.trim().toLowerCase();
    if (unit.isEmpty() || unit.equals("l")) {
      if (defaultUnit == null) {
        throw new IllegalArgumentException("Time unit is not specified");
      }
      return defaultUnit;
    } else if (unit.equals("d") || unit.startsWith("day")) {
      return TimeUnit.DAYS;
    } else if (unit.equals("h") || unit.startsWith("hour")) {
      return TimeUnit.HOURS;
    } else if (unit.equals("m") || unit.startsWith("min")) {
      return TimeUnit.MINUTES;
    } else if (unit.equals("s") || unit.startsWith("sec")) {
      return TimeUnit.SECONDS;
    } else if (unit.equals("ms") || unit.startsWith("msec")) {
      return TimeUnit.MILLISECONDS;
    } else if (unit.equals("us") || unit.startsWith("usec")) {
      return TimeUnit.MICROSECONDS;
    } else if (unit.equals("ns") || unit.startsWith("nsec")) {
      return TimeUnit.NANOSECONDS;
    }
    throw new IllegalArgumentException("Invalid time unit " + unit);
  }

  public static String stringFor(TimeUnit timeunit) {
    switch (timeunit) {
      case DAYS: return "day";
      case HOURS: return "hour";
      case MINUTES: return "min";
      case SECONDS: return "sec";
      case MILLISECONDS: return "msec";
      case MICROSECONDS: return "usec";
      case NANOSECONDS: return "nsec";
    }
    throw new IllegalArgumentException("Invalid timeunit " + timeunit);
  }

  public static long getLongVar(Configuration conf, ConfVars var) {
    assert (var.valClass == Long.class) : var.varname;
    return conf.getLong(var.varname, var.defaultLongVal);
  }

  public static long getLongVar(Configuration conf, ConfVars var, long defaultVal) {
    return conf.getLong(var.varname, defaultVal);
  }

  public static void setLongVar(Configuration conf, ConfVars var, long val) {
    assert (var.valClass == Long.class) : var.varname;
    conf.setLong(var.varname, val);
  }

  public long getLongVar(ConfVars var) {
    return getLongVar(this, var);
  }

  public void setLongVar(ConfVars var, long val) {
    setLongVar(this, var, val);
  }

  public static float getFloatVar(Configuration conf, ConfVars var) {
    assert (var.valClass == Float.class) : var.varname;
    return conf.getFloat(var.varname, var.defaultFloatVal);
  }

  public static float getFloatVar(Configuration conf, ConfVars var, float defaultVal) {
    return conf.getFloat(var.varname, defaultVal);
  }

  public static void setFloatVar(Configuration conf, ConfVars var, float val) {
    assert (var.valClass == Float.class) : var.varname;
    conf.setFloat(var.varname, val);
  }

  public float getFloatVar(ConfVars var) {
    return getFloatVar(this, var);
  }

  public void setFloatVar(ConfVars var, float val) {
    setFloatVar(this, var, val);
  }

  public static boolean getBoolVar(Configuration conf, ConfVars var) {
    assert (var.valClass == Boolean.class) : var.varname;
    return conf.getBoolean(var.varname, var.defaultBoolVal);
  }

  public static boolean getBoolVar(Configuration conf, ConfVars var, boolean defaultVal) {
    return conf.getBoolean(var.varname, defaultVal);
  }

  public static void setBoolVar(Configuration conf, ConfVars var, boolean val) {
    assert (var.valClass == Boolean.class) : var.varname;
    conf.setBoolean(var.varname, val);
  }

  public boolean getBoolVar(ConfVars var) {
    return getBoolVar(this, var);
  }

  public void setBoolVar(ConfVars var, boolean val) {
    setBoolVar(this, var, val);
  }

  public static String getVar(Configuration conf, ConfVars var) {
    assert (var.valClass == String.class) : var.varname;
    return conf.get(var.varname, var.defaultStrVal);
  }

  public static String getVar(Configuration conf, ConfVars var, String defaultVal) {
    return conf.get(var.varname, defaultVal);
  }

  public static void setVar(Configuration conf, ConfVars var, String val) {
    assert (var.valClass == String.class) : var.varname;
    conf.set(var.varname, val);
  }

  public static ConfVars getConfVars(String name) {
    return vars.get(name);
  }

  public static ConfVars getMetaConf(String name) {
    return metaConfs.get(name);
  }

  public String getVar(ConfVars var) {
    return getVar(this, var);
  }

  public void setVar(ConfVars var, String val) {
    setVar(this, var, val);
  }

  public void logVars(PrintStream ps) {
    for (ConfVars one : ConfVars.values()) {
      ps.println(one.varname + "=" + ((get(one.varname) != null) ? get(one.varname) : ""));
    }
  }

  public HiveConf() {
    super();
    initialize(this.getClass());
  }

  public HiveConf(Class<?> cls) {
    super();
    initialize(cls);
  }

  public HiveConf(Configuration other, Class<?> cls) {
    super(other);
    initialize(cls);
  }

  /**
   * Copy constructor
   */
  public HiveConf(HiveConf other) {
    super(other);
    hiveJar = other.hiveJar;
    auxJars = other.auxJars;
    origProp = (Properties)other.origProp.clone();
    restrictList.addAll(other.restrictList);
  }

  public Properties getAllProperties() {
    return getProperties(this);
  }

  private static Properties getProperties(Configuration conf) {
    Iterator<Map.Entry<String, String>> iter = conf.iterator();
    Properties p = new Properties();
    while (iter.hasNext()) {
      Map.Entry<String, String> e = iter.next();
      p.setProperty(e.getKey(), e.getValue());
    }
    return p;
  }

  private void initialize(Class<?> cls) {
    hiveJar = (new JobConf(cls)).getJar();

    // preserve the original configuration
    origProp = getAllProperties();

    // Overlay the ConfVars. Note that this ignores ConfVars with null values
    addResource(getConfVarInputStream());

    // Overlay hive-site.xml if it exists
    if (hiveSiteURL != null) {
      addResource(hiveSiteURL);
    }

    // if embedded metastore is to be used as per config so far
    // then this is considered like the metastore server case
    String msUri = this.getVar(HiveConf.ConfVars.METASTOREURIS);
    if(HiveConfUtil.isEmbeddedMetaStore(msUri)){
      setLoadMetastoreConfig(true);
    }

    // load hivemetastore-site.xml if this is metastore and file exists
    if (isLoadMetastoreConfig() && hivemetastoreSiteUrl != null) {
      addResource(hivemetastoreSiteUrl);
    }

    // load hiveserver2-site.xml if this is hiveserver2 and file exists
    // metastore can be embedded within hiveserver2, in such cases
    // the conf params in hiveserver2-site.xml will override whats defined
    // in hivemetastore-site.xml
    if (isLoadHiveServer2Config() && hiveServer2SiteUrl != null) {
      addResource(hiveServer2SiteUrl);
    }

    // Overlay the values of any system properties whose names appear in the list of ConfVars
    applySystemProperties();

    if ((this.get("hive.metastore.ds.retry.attempts") != null) ||
      this.get("hive.metastore.ds.retry.interval") != null) {
        l4j.warn("DEPRECATED: hive.metastore.ds.retry.* no longer has any effect.  " +
        "Use hive.hmshandler.retry.* instead");
    }

    // if the running class was loaded directly (through eclipse) rather than through a
    // jar then this would be needed
    if (hiveJar == null) {
      hiveJar = this.get(ConfVars.HIVEJAR.varname);
    }

    if (auxJars == null) {
      auxJars = this.get(ConfVars.HIVEAUXJARS.varname);
    }

    if (getBoolVar(ConfVars.METASTORE_SCHEMA_VERIFICATION)) {
      setBoolVar(ConfVars.METASTORE_AUTO_CREATE_SCHEMA, false);
      setBoolVar(ConfVars.METASTORE_FIXED_DATASTORE, true);
    }

    if (getBoolVar(HiveConf.ConfVars.HIVECONFVALIDATION)) {
      List<String> trimmed = new ArrayList<String>();
      for (Map.Entry<String,String> entry : this) {
        String key = entry.getKey();
        if (key == null || !key.startsWith("hive.")) {
          continue;
        }
        ConfVars var = HiveConf.getConfVars(key);
        if (var == null) {
          var = HiveConf.getConfVars(key.trim());
          if (var != null) {
            trimmed.add(key);
          }
        }
        if (var == null) {
          l4j.warn("HiveConf of name " + key + " does not exist");
        } else if (!var.isType(entry.getValue())) {
          l4j.warn("HiveConf " + var.varname + " expects " + var.typeString() + " type value");
        }
      }
      for (String key : trimmed) {
        set(key.trim(), getRaw(key));
        unset(key);
      }
    }

    setupSQLStdAuthWhiteList();

    // setup list of conf vars that are not allowed to change runtime
    setupRestrictList();

  }

  /**
   * If the config whitelist param for sql standard authorization is not set, set it up here.
   */
  private void setupSQLStdAuthWhiteList() {
    String whiteListParamsStr = getVar(ConfVars.HIVE_AUTHORIZATION_SQL_STD_AUTH_CONFIG_WHITELIST);
    if (whiteListParamsStr == null || whiteListParamsStr.trim().isEmpty()) {
      // set the default configs in whitelist
      whiteListParamsStr = getSQLStdAuthDefaultWhiteListPattern();
    }
    setVar(ConfVars.HIVE_AUTHORIZATION_SQL_STD_AUTH_CONFIG_WHITELIST, whiteListParamsStr);
  }

  private static String getSQLStdAuthDefaultWhiteListPattern() {
    // create the default white list from list of safe config params
    // and regex list
    String confVarPatternStr = Joiner.on("|").join(convertVarsToRegex(sqlStdAuthSafeVarNames));
    String regexPatternStr = Joiner.on("|").join(sqlStdAuthSafeVarNameRegexes);
    return regexPatternStr + "|" + confVarPatternStr;
  }

  /**
   * @param paramList  list of parameter strings
   * @return list of parameter strings with "." replaced by "\."
   */
  private static String[] convertVarsToRegex(String[] paramList) {
    String[] regexes = new String[paramList.length];
    for(int i=0; i<paramList.length; i++) {
      regexes[i] = paramList[i].replace(".", "\\." );
    }
    return regexes;
  }

  /**
   * Default list of modifiable config parameters for sql standard authorization
   * For internal use only.
   */
  private static final String [] sqlStdAuthSafeVarNames = new String [] {
    ConfVars.BYTESPERREDUCER.varname,
    ConfVars.CLIENT_STATS_COUNTERS.varname,
    ConfVars.DEFAULTPARTITIONNAME.varname,
    ConfVars.DROPIGNORESNONEXISTENT.varname,
    ConfVars.HIVECOUNTERGROUP.varname,
    ConfVars.HIVEENFORCEBUCKETING.varname,
    ConfVars.HIVEENFORCEBUCKETMAPJOIN.varname,
    ConfVars.HIVEENFORCESORTING.varname,
    ConfVars.HIVEENFORCESORTMERGEBUCKETMAPJOIN.varname,
    ConfVars.HIVEEXPREVALUATIONCACHE.varname,
    ConfVars.HIVEGROUPBYSKEW.varname,
    ConfVars.HIVEHASHTABLELOADFACTOR.varname,
    ConfVars.HIVEHASHTABLETHRESHOLD.varname,
    ConfVars.HIVEIGNOREMAPJOINHINT.varname,
    ConfVars.HIVELIMITMAXROWSIZE.varname,
    ConfVars.HIVEMAPREDMODE.varname,
    ConfVars.HIVEMAPSIDEAGGREGATE.varname,
    ConfVars.HIVEOPTIMIZEMETADATAQUERIES.varname,
    ConfVars.HIVEROWOFFSET.varname,
    ConfVars.HIVEVARIABLESUBSTITUTE.varname,
    ConfVars.HIVEVARIABLESUBSTITUTEDEPTH.varname,
    ConfVars.HIVE_AUTOGEN_COLUMNALIAS_PREFIX_INCLUDEFUNCNAME.varname,
    ConfVars.HIVE_AUTOGEN_COLUMNALIAS_PREFIX_LABEL.varname,
    ConfVars.HIVE_CHECK_CROSS_PRODUCT.varname,
    ConfVars.HIVE_COMPAT.varname,
    ConfVars.HIVE_CONCATENATE_CHECK_INDEX.varname,
    ConfVars.HIVE_DISPLAY_PARTITION_COLUMNS_SEPARATELY.varname,
    ConfVars.HIVE_ERROR_ON_EMPTY_PARTITION.varname,
    ConfVars.HIVE_EXECUTION_ENGINE.varname,
    ConfVars.HIVE_EXIM_URI_SCHEME_WL.varname,
    ConfVars.HIVE_FILE_MAX_FOOTER.varname,
    ConfVars.HIVE_HADOOP_SUPPORTS_SUBDIRECTORIES.varname,
    ConfVars.HIVE_INSERT_INTO_MULTILEVEL_DIRS.varname,
    ConfVars.HIVE_LOCALIZE_RESOURCE_NUM_WAIT_ATTEMPTS.varname,
    ConfVars.HIVE_MULTI_INSERT_MOVE_TASKS_SHARE_DEPENDENCIES.varname,
    ConfVars.HIVE_QUOTEDID_SUPPORT.varname,
    ConfVars.HIVE_RESULTSET_USE_UNIQUE_COLUMN_NAMES.varname,
    ConfVars.HIVE_STATS_COLLECT_PART_LEVEL_STATS.varname,
    ConfVars.JOB_DEBUG_CAPTURE_STACKTRACES.varname,
    ConfVars.JOB_DEBUG_TIMEOUT.varname,
    ConfVars.MAXCREATEDFILES.varname,
    ConfVars.MAXREDUCERS.varname,
    ConfVars.OUTPUT_FILE_EXTENSION.varname,
    ConfVars.SHOW_JOB_FAIL_DEBUG_INFO.varname,
    ConfVars.TASKLOG_DEBUG_TIMEOUT.varname,
  };

  /**
   * Default list of regexes for config parameters that are modifiable with
   * sql standard authorization enabled
   */
  static final String [] sqlStdAuthSafeVarNameRegexes = new String [] {
    "hive\\.auto\\..*",
    "hive\\.cbo\\..*",
    "hive\\.convert\\..*",
    "hive\\.exec\\.dynamic\\.partition.*",
    "hive\\.exec\\..*\\.dynamic\\.partitions\\..*",
    "hive\\.exec\\.compress\\..*",
    "hive\\.exec\\.infer\\..*",
    "hive\\.exec\\.mode.local\\..*",
    "hive\\.exec\\.orc\\..*",
    "hive\\.fetch.task\\..*",
    "hive\\.hbase\\..*",
    "hive\\.index\\..*",
    "hive\\.index\\..*",
    "hive\\.intermediate\\..*",
    "hive\\.join\\..*",
    "hive\\.limit\\..*",
    "hive\\.mapjoin\\..*",
    "hive\\.merge\\..*",
    "hive\\.optimize\\..*",
    "hive\\.orc\\..*",
    "hive\\.outerjoin\\..*",
    "hive\\.ppd\\..*",
    "hive\\.prewarm\\..*",
    "hive\\.skewjoin\\..*",
    "hive\\.smbjoin\\..*",
    "hive\\.stats\\..*",
    "hive\\.tez\\..*",
    "hive\\.vectorized\\..*",
    "mapred\\.map\\..*",
    "mapred\\.reduce\\..*",
    "mapred\\.output\\.compression\\.codec",
    "mapreduce\\.job\\.reduce\\.slowstart\\.completedmaps",
    "mapreduce\\.job\\.queuename",
    "mapreduce\\.input\\.fileinputformat\\.split\\.minsize",
    "mapreduce\\.map\\..*",
    "mapreduce\\.reduce\\..*",
    "tez\\.am\\..*",
    "tez\\.task\\..*",
    "tez\\.runtime\\..*",
  };



  /**
   * Apply system properties to this object if the property name is defined in ConfVars
   * and the value is non-null and not an empty string.
   */
  private void applySystemProperties() {
    Map<String, String> systemProperties = getConfSystemProperties();
    for (Entry<String, String> systemProperty : systemProperties.entrySet()) {
      this.set(systemProperty.getKey(), systemProperty.getValue());
    }
  }

  /**
   * This method returns a mapping from config variable name to its value for all config variables
   * which have been set using System properties
   */
  public static Map<String, String> getConfSystemProperties() {
    Map<String, String> systemProperties = new HashMap<String, String>();

    for (ConfVars oneVar : ConfVars.values()) {
      if (System.getProperty(oneVar.varname) != null) {
        if (System.getProperty(oneVar.varname).length() > 0) {
          systemProperties.put(oneVar.varname, System.getProperty(oneVar.varname));
        }
      }
    }

    return systemProperties;
  }

  /**
   * Overlays ConfVar properties with non-null values
   */
  private static void applyDefaultNonNullConfVars(Configuration conf) {
    for (ConfVars var : ConfVars.values()) {
      String defaultValue = var.getDefaultValue();
      if (defaultValue == null) {
        // Don't override ConfVars with null values
        continue;
      }
      conf.set(var.varname, defaultValue);
    }
  }

  public Properties getChangedProperties() {
    Properties ret = new Properties();
    Properties newProp = getAllProperties();

    for (Object one : newProp.keySet()) {
      String oneProp = (String) one;
      String oldValue = origProp.getProperty(oneProp);
      if (!StringUtils.equals(oldValue, newProp.getProperty(oneProp))) {
        ret.setProperty(oneProp, newProp.getProperty(oneProp));
      }
    }
    return (ret);
  }

  public String getJar() {
    return hiveJar;
  }

  /**
   * @return the auxJars
   */
  public String getAuxJars() {
    return auxJars;
  }

  /**
   * @param auxJars the auxJars to set
   */
  public void setAuxJars(String auxJars) {
    this.auxJars = auxJars;
    setVar(this, ConfVars.HIVEAUXJARS, auxJars);
  }

  public URL getHiveDefaultLocation() {
    return hiveDefaultURL;
  }

  public static void setHiveSiteLocation(URL location) {
    hiveSiteURL = location;
  }

  public static URL getHiveSiteLocation() {
    return hiveSiteURL;
  }

  public static URL getMetastoreSiteLocation() {
    return hivemetastoreSiteUrl;
  }

  public static URL getHiveServer2SiteLocation() {
    return hiveServer2SiteUrl;
  }

  /**
   * @return the user name set in hadoop.job.ugi param or the current user from System
   * @throws IOException
   */
  public String getUser() throws IOException {
    try {
      UserGroupInformation ugi = Utils.getUGI();
      return ugi.getUserName();
    } catch (LoginException le) {
      throw new IOException(le);
    }
  }

  public static String getColumnInternalName(int pos) {
    return "_col" + pos;
  }

  public static int getPositionFromInternalName(String internalName) {
    Pattern internalPattern = Pattern.compile("_col([0-9]+)");
    Matcher m = internalPattern.matcher(internalName);
    if (!m.matches()){
      return -1;
    } else {
      return Integer.parseInt(m.group(1));
    }
  }

  /**
   * Append comma separated list of config vars to the restrict List
   * @param restrictListStr
   */
  public void addToRestrictList(String restrictListStr) {
    if (restrictListStr == null) {
      return;
    }
    String oldList = this.getVar(ConfVars.HIVE_CONF_RESTRICTED_LIST);
    if (oldList == null || oldList.isEmpty()) {
      this.setVar(ConfVars.HIVE_CONF_RESTRICTED_LIST, restrictListStr);
    } else {
      this.setVar(ConfVars.HIVE_CONF_RESTRICTED_LIST, oldList + "," + restrictListStr);
    }
    setupRestrictList();
  }

  /**
   * Set white list of parameters that are allowed to be modified
   *
   * @param paramNameRegex
   */
  @LimitedPrivate(value = { "Currently only for use by HiveAuthorizer" })
  public void setModifiableWhiteListRegex(String paramNameRegex) {
    if (paramNameRegex == null) {
      return;
    }
    modWhiteListPattern = Pattern.compile(paramNameRegex);
  }

  /**
   * Add the HIVE_CONF_RESTRICTED_LIST values to restrictList,
   * including HIVE_CONF_RESTRICTED_LIST itself
   */
  private void setupRestrictList() {
    String restrictListStr = this.getVar(ConfVars.HIVE_CONF_RESTRICTED_LIST);
    restrictList.clear();
    if (restrictListStr != null) {
      for (String entry : restrictListStr.split(",")) {
        restrictList.add(entry.trim());
      }
    }
    restrictList.add(ConfVars.HIVE_IN_TEST.varname);
    restrictList.add(ConfVars.HIVE_CONF_RESTRICTED_LIST.varname);
  }

  public static boolean isLoadMetastoreConfig() {
    return loadMetastoreConfig;
  }

  public static void setLoadMetastoreConfig(boolean loadMetastoreConfig) {
    HiveConf.loadMetastoreConfig = loadMetastoreConfig;
  }

  public static boolean isLoadHiveServer2Config() {
    return loadHiveServer2Config;
  }

  public static void setLoadHiveServer2Config(boolean loadHiveServer2Config) {
    HiveConf.loadHiveServer2Config = loadHiveServer2Config;
  }
}<|MERGE_RESOLUTION|>--- conflicted
+++ resolved
@@ -1999,7 +1999,11 @@
         "hive.tez.exec.inplace.progress",
         true,
         "Updates tez job execution progress in-place in the terminal."),
-<<<<<<< HEAD
+    SPARK_CLIENT_FUTURE_TIMEOUT(
+        "hive.spark.client.future.timeout",
+        "60s",
+        new TimeValidator(TimeUnit.SECONDS),
+        "remote spark client JobHandle future timeout value in seconds."),
 
     LLAP_ENABLED("hive.llap.enabled", true, ""),
     LLAP_LOW_LEVEL_CACHE("hive.llap.use.lowlevel.cache", true, ""),
@@ -2010,14 +2014,6 @@
     LLAP_REQUEST_THREAD_COUNT("hive.llap.request.thread.count", 16, ""),
     LLAP_USE_LRFU("hive.llap.use.lrfu", true, ""),
     LLAP_LRFU_LAMBDA("hive.llap.lrfu.lambda", 0.01f, "")
-
-=======
-    SPARK_CLIENT_FUTURE_TIMEOUT(
-        "hive.spark.client.future.timeout",
-        "60s",
-        new TimeValidator(TimeUnit.SECONDS),
-        "remote spark client JobHandle future timeout value in seconds.")
->>>>>>> 16bee816
     ;
 
     public final String varname;
