/**
 * Licensed to the Apache Software Foundation (ASF) under one
 * or more contributor license agreements.  See the NOTICE file
 * distributed with this work for additional information
 * regarding copyright ownership.  The ASF licenses this file
 * to you under the Apache License, Version 2.0 (the
 * "License"); you may not use this file except in compliance
 * with the License.  You may obtain a copy of the License at
 *
 *     http://www.apache.org/licenses/LICENSE-2.0
 *
 * Unless required by applicable law or agreed to in writing, software
 * distributed under the License is distributed on an "AS IS" BASIS,
 * WITHOUT WARRANTIES OR CONDITIONS OF ANY KIND, either express or implied.
 * See the License for the specific language governing permissions and
 * limitations under the License.
 */
package org.apache.hadoop.hive.ql.io.orc;

import java.io.IOException;
import java.io.InputStream;
import java.io.OutputStream;
import java.nio.ByteBuffer;

import org.apache.hadoop.io.Text;

/**
 * A class that is a growable array of bytes. Growth is managed in terms of
 * chunks that are allocated when needed.
 */
final class DynamicByteArray {
  static final int DEFAULT_CHUNKSIZE = 32 * 1024;
  static final int DEFAULT_NUM_CHUNKS = 128;

  private final int chunkSize;        // our allocation sizes
  private byte[][] data;              // the real data
  private int length;                 // max set element index +1
  private int initializedChunks = 0;  // the number of chunks created

  public DynamicByteArray() {
    this(DEFAULT_NUM_CHUNKS, DEFAULT_CHUNKSIZE);
  }

  public DynamicByteArray(int numChunks, int chunkSize) {
    if (chunkSize == 0) {
      throw new IllegalArgumentException("bad chunksize");
    }
    this.chunkSize = chunkSize;
    data = new byte[numChunks][];
  }

  /**
   * Ensure that the given index is valid.
   */
  private void grow(int chunkIndex) {
    if (chunkIndex >= initializedChunks) {
      if (chunkIndex >= data.length) {
        int newSize = Math.max(chunkIndex + 1, 2 * data.length);
        byte[][] newChunk = new byte[newSize][];
        System.arraycopy(data, 0, newChunk, 0, data.length);
        data = newChunk;
      }
      for(int i=initializedChunks; i <= chunkIndex; ++i) {
        data[i] = new byte[chunkSize];
      }
      initializedChunks = chunkIndex + 1;
    }
  }

  public byte get(int index) {
    if (index >= length) {
      throw new IndexOutOfBoundsException("Index " + index +
                                            " is outside of 0.." +
                                            (length - 1));
    }
    int i = index / chunkSize;
    int j = index % chunkSize;
    return data[i][j];
  }

  public void set(int index, byte value) {
    int i = index / chunkSize;
    int j = index % chunkSize;
    grow(i);
    if (index >= length) {
      length = index + 1;
    }
    data[i][j] = value;
  }

  public int add(byte value) {
    int i = length / chunkSize;
    int j = length % chunkSize;
    grow(i);
    data[i][j] = value;
    int result = length;
    length += 1;
    return result;
  }

  /**
   * Copy a slice of a byte array into our buffer.
   * @param value the array to copy from
   * @param valueOffset the first location to copy from value
   * @param valueLength the number of bytes to copy from value
   * @return the offset of the start of the value
   */
  public int add(byte[] value, int valueOffset, int valueLength) {
    int i = length / chunkSize;
    int j = length % chunkSize;
    grow((length + valueLength) / chunkSize);
    int remaining = valueLength;
    while (remaining > 0) {
      int size = Math.min(remaining, chunkSize - j);
      System.arraycopy(value, valueOffset, data[i], j, size);
      remaining -= size;
      valueOffset += size;
      i += 1;
      j = 0;
    }
    int result = length;
    length += valueLength;
    return result;
  }

  /**
   * Read the entire stream into this array.
   * @param in the stream to read from
   * @throws IOException
   */
  public void readAll(InputStream in) throws IOException {
    int currentChunk = length / chunkSize;
    int currentOffset = length % chunkSize;
    grow(currentChunk);
    int currentLength = in.read(data[currentChunk], currentOffset,
      chunkSize - currentOffset);
    while (currentLength > 0) {
      length += currentLength;
      currentOffset = length % chunkSize;
      if (currentOffset == 0) {
        currentChunk = length / chunkSize;
        grow(currentChunk);
      }
      currentLength = in.read(data[currentChunk], currentOffset,
        chunkSize - currentOffset);
    }
  }

  /**
   * Byte compare a set of bytes against the bytes in this dynamic array.
   * @param other source of the other bytes
   * @param otherOffset start offset in the other array
   * @param otherLength number of bytes in the other array
   * @param ourOffset the offset in our array
   * @param ourLength the number of bytes in our array
   * @return negative for less, 0 for equal, positive for greater
   */
  public int compare(byte[] other, int otherOffset, int otherLength,
                     int ourOffset, int ourLength) {
    int currentChunk = ourOffset / chunkSize;
    int currentOffset = ourOffset % chunkSize;
    int maxLength = Math.min(otherLength, ourLength);
    while (maxLength > 0 &&
      other[otherOffset] == data[currentChunk][currentOffset]) {
      otherOffset += 1;
      currentOffset += 1;
      if (currentOffset == chunkSize) {
        currentChunk += 1;
        currentOffset = 0;
      }
      maxLength -= 1;
    }
    if (maxLength == 0) {
      return otherLength - ourLength;
    }
    int otherByte = 0xff & other[otherOffset];
    int ourByte = 0xff & data[currentChunk][currentOffset];
    return otherByte > ourByte ? 1 : -1;
  }

  /**
   * Get the size of the array.
   * @return the number of bytes in the array
   */
  public int size() {
    return length;
  }

  /**
   * Clear the array to its original pristine state.
   */
  public void clear() {
    length = 0;
    for(int i=0; i < data.length; ++i) {
      data[i] = null;
    }
    initializedChunks = 0;
  }

  /**
   * Set a text value from the bytes in this dynamic array.
   * @param result the value to set
   * @param offset the start of the bytes to copy
   * @param length the number of bytes to copy
   */
  public void setText(Text result, int offset, int length) {
    result.clear();
    int currentChunk = offset / chunkSize;
    int currentOffset = offset % chunkSize;
    int currentLength = Math.min(length, chunkSize - currentOffset);
    while (length > 0) {
      result.append(data[currentChunk], currentOffset, currentLength);
      length -= currentLength;
      currentChunk += 1;
      currentOffset = 0;
      currentLength = Math.min(length, chunkSize - currentOffset);
    }
  }

  /**
   * Write out a range of this dynamic array to an output stream.
   * @param out the stream to write to
   * @param offset the first offset to write
   * @param length the number of bytes to write
   * @throws IOException
   */
  public void write(OutputStream out, int offset,
                    int length) throws IOException {
    int currentChunk = offset / chunkSize;
    int currentOffset = offset % chunkSize;
    while (length > 0) {
      int currentLength = Math.min(length, chunkSize - currentOffset);
      out.write(data[currentChunk], currentOffset, currentLength);
      length -= currentLength;
      currentChunk += 1;
      currentOffset = 0;
    }
  }

  @Override
  public String toString() {
    int i;
    StringBuilder sb = new StringBuilder(length * 3);

    sb.append('{');
    int l = length - 1;
    for (i=0; i<l; i++) {
      sb.append(Integer.toHexString(get(i)));
      sb.append(',');
    }
    sb.append(get(i));
    sb.append('}');

    return sb.toString();
  }

  public void setByteBuffer(ByteBuffer result, int offset, int length) {
    result.clear();
    int currentChunk = offset / chunkSize;
    int currentOffset = offset % chunkSize;
    int currentLength = Math.min(length, chunkSize - currentOffset);
    while (length > 0) {
      result.put(data[currentChunk], currentOffset, currentLength);
      length -= currentLength;
      currentChunk += 1;
      currentOffset = 0;
      currentLength = Math.min(length, chunkSize - currentOffset);
    }
  }

  /**
<<<<<<< HEAD
   * Gets all the bytes of the array.
   *
   * @return Bytes of the array
   */
  public byte[] get() {
    byte[] result = null;
    if (length > 0) {
      int currentChunk = 0;
      int currentOffset = 0;
      int currentLength = Math.min(length, chunkSize);
      int destOffset = 0;
      result = new byte[length];
      int totalLength = length;
      while (totalLength > 0) {
        System.arraycopy(data[currentChunk], currentOffset, result, destOffset, currentLength);
        destOffset += currentLength;
        totalLength -= currentLength;
        currentChunk += 1;
        currentOffset = 0;
        currentLength = Math.min(totalLength, chunkSize - currentOffset);
      }
    }
    return result;
  }
}
=======
   * Get the size of the buffers.
   */
  public long getSizeInBytes() {
    return initializedChunks * chunkSize;
  }
}
>>>>>>> 949288cc
<|MERGE_RESOLUTION|>--- conflicted
+++ resolved
@@ -269,7 +269,6 @@
   }
 
   /**
-<<<<<<< HEAD
    * Gets all the bytes of the array.
    *
    * @return Bytes of the array
@@ -294,12 +293,11 @@
     }
     return result;
   }
-}
-=======
+
+  /**
    * Get the size of the buffers.
    */
   public long getSizeInBytes() {
     return initializedChunks * chunkSize;
   }
-}
->>>>>>> 949288cc
+}